/*
 * Copyright 2023 Comcast Cable Communications Management, LLC
 * Licensed under the Apache License, Version 2.0 (the "License");
 * you may not use this file except in compliance with the License.
 * You may obtain a copy of the License at
 *
 * http://www.apache.org/licenses/LICENSE-2.0
 *
 * Unless required by applicable law or agreed to in writing, software
 * distributed under the License is distributed on an "AS IS" BASIS,
 * WITHOUT WARRANTIES OR CONDITIONS OF ANY KIND, either express or implied.
 * See the License for the specific language governing permissions and
 * limitations under the License.
 *
 * SPDX-License-Identifier: Apache-2.0
 */

// blits file type reference
/// <reference path="./blits.d.ts" />

import {type ShaderEffect as RendererShaderEffect, type RendererMainSettings} from '@lightningjs/renderer'
import { CanvasShaderType } from '@lightningjs/renderer/canvas';
import { WebGlShaderType } from '@lightningjs/renderer/webgl';

declare module '@lightningjs/blits' {


  export interface AnnouncerUtteranceOptions {
    /**
     * Language code (BCP 47 format, e.g., 'en-US', 'fr-FR')
     *
     * @default 'en-US'
     */
    lang?: string,
    /**
     * Voice pitch (0 to 2, where 1 is normal)
     *
     * @default 1
     */
    pitch?: number,
    /**
     * Speech rate (0.1 to 10, where 1 is normal)
     *
     * @default 1
     */
    rate?: number,
    /**
     * Voice to use (obtained from `speechSynthesis.getVoices()`)
     *
     * @default null
     */
    voice?: SpeechSynthesisVoice | null,
    /**
     * Volume level (0 to 1, where 1 is full volume)
     *
     * @default 1
     */
    volume?: number,
  }

  export interface AnnouncerUtterance<T = any> extends Promise<T> {
    /**
     * Removes a specific message from the announcement queue,
     * to make sure it isn't spoke out.
     *
     * Does not interupt the message when it's already being announced.
     */
    cancel()
    /**
     * Interrupts a specific message as it is being spoken out by the Text to Speech
     * engine.
     */
    stop()
  }

  export interface Announcer {
    /**
     * Instruct the Announcer to speak a message. Will add the message
     * to the end of announcement queue by default
     *
     * When a message is added with politeness set to `assertive` the message
     * will be added to the beginning of the queue
     *
     * @param message - The message to be spoken
     * @param politeness - Politeness level ('off', 'polite', or 'assertive')
     * @param options - Optional utterance options (rate, pitch, lang, voice, volume)
     */
    speak(message: string | number, politeness?: 'off' | 'polite' | 'assertive', options?: AnnouncerUtteranceOptions): AnnouncerUtterance;
    /**
     * Instruct the Announcer to speak a message with 'polite' politeness level.
     * Will add the message to the end of announcement queue.
     *
     * @param message - The message to be spoken
     * @param options - Optional utterance options (rate, pitch, lang, voice, volume)
     */
    polite(message: string | number, options?: AnnouncerUtteranceOptions): AnnouncerUtterance;
    /**
     * Instruct the Announcer to speak a message with 'assertive' politeness level.
     * Will add the message to the beginning of announcement queue.
     *
     * @param message - The message to be spoken
     * @param options - Optional utterance options (rate, pitch, lang, voice, volume)
     */
    assertive(message: string | number, options?: AnnouncerUtteranceOptions): AnnouncerUtterance;
    /**
     * Configure global default utterance options that will be applied to all
     * subsequent announcements unless overridden by per-call options.
     *
     * @param options - Default utterance options (rate, pitch, lang, voice, volume)
     */
    configure(options?: AnnouncerUtteranceOptions): void;
    /**
     * Instruct the Announcer to add a pause of a certain duration (in ms). Will add this pause
     * to the end of announcement queue
     *
     */
    pause(delay: number): AnnouncerUtterance;
    /**
     * Interupts and instantly stops any running text to speech utterance
     *
     */
    stop(): void;
    /**
     * Clears out the announcement queue of messages.
     */
    clear(): void;
    /**
     * Enables the announcer.
     */
    enable(): void;
    /**
     * Disables the announcer. Any messages passed in the announcer.speak() message
     * will not be added to the queue
     */
    disable(): void;
    /**
     * Toggles the announcer based on the passed toggle value (Boolean)
     */
    toggle(toggle: Boolean): void;
  }


  export interface Hooks {
    /**
    * Fires when the Component is being instantiated
    * At this moment child elements will not be available yet
    */
    init?: () => void;
    /**
    * Fires when the Component is fully initialized and ready for interaction.
    */
    ready?: () => void;
    /**
    * Triggers when the Component receives focus.
    *
    * This event can fire multiple times during the component's lifecycle
    */
    focus?: () => void;
    /**
    * Triggers when the Component loses focus.
    *
    * This event can fire multiple times during the component's lifecycle
    */
    unfocus?: () => void;
    /**
    * Fires when the Component is being destroyed and removed.
    */
    destroy?: () => void;
    /**
    * Fires upon each frame start  (allowing you to tap directly into the renderloop)
    *
    * Note: This hook will fire continuously, multiple times per second!
    */
    frameTick?: (data: {time: number, delta: number}) => void;
    /**
    * Fires when the component enters the viewport _margin_ and is attached to the render tree
    *
    * This event can fire multiple times during the component's lifecycle
    */
    attach?: () => void;
    /**
    * Fires when the component leaves the viewport _margin_ and is detached from the render tree
    *
    * This event can fire multiple times during the component's lifecycle
    */
    detach?: () => void;
    /**
    * Fires when the component enters the visible viewport
    *
    * This event can fire multiple times during the component's lifecycle
    */
    enter?: () => void;
    /**
    * Fires when the component leaves the visible viewport
    *
    * This event can fire multiple times during the component's lifecycle
    */
    exit?: () => void;
    /**
    * Fires when the renderer is done rendering and enters an idle state
    *
    * Note: This event can fire multiple times
    */
    idle?: () => void;
    /**
    * Fires at a predefined interval and reports the current FPS value
    *
    * Note: This event fire multiple times
    */
    fpsUpdate?: (fps: number) => void;
  }

  export interface Input {
    [key: string]: (event: KeyboardEvent) => void | undefined | unknown,
    /**
     * Catch all input function
     *
     * Will be invoked when there is no dedicated function for a certain key
    */
    // @ts-ignore
    any?: (event: KeyboardEvent) => void,
    /**
     * Intercept key presses on the root Application component before being handled
     * by the currently focused component.
     *
     * Only when a KeyboardEvent (the original one, or a modified one) is returned from the
     * intercept function, the Input event is passed on to the Component with focus.
     *
     * The intercept function can be asynchronous.
     *
     * Note: the intercept input handler is only available on the Root App component (i.e. Blits.Application)
     */
    intercept?: (event: KeyboardEvent) => KeyboardEvent | Promise<KeyboardEvent | any> | any
  }

  export interface Log {
    /**
    * Log an info message
    */
    info(...args): typeof console.info
    /**
    * Log an error message
    */
    error(...args): typeof console.error
    /**
    * Log a warning
    */
    warn(...args): typeof console.warn
    /**
    * Log a debug message
    */
    debug(...args): typeof console.debug
  }



  export interface RouteData {
    [key: string]: any
  }

  /**
   * Router Options that can be used at the same time.
   */
  interface ConcurrentRouteOpts {
    /**
     * Whether the page navigation should be added to the history stack
     * used when navigating back using `this.$router.back()`
     *
     * @default true
     */
    inHistory?: boolean,
    passFocus?: boolean,
  }

  /**
   * Route Options that can't be true at the same time
   */
  type MutualExclusiveRouteOpts = {
    /**
     * Whether the router should reuse the current page component instance (when matching with the Component
     * specified for the route that we're routing to).
     *
     * @default true
     */
    reuseComponent?: true,
    /**
     * Whether the page should be kept alive when navigating away. Can be useful
     * for a homepage where the state should be fully retained when navigating back
     * from a details page
     *
     * @default false
     */
    keepAlive?: false
  } | {
    /**
     * Whether the router should reuse the current page component instance (when matching with the Component
     * specified for the route that we're routing to).
     *
     * @default true
     */
    reuseComponent?: false,
    /**
     * Whether the page should be kept alive when navigating away. Can be useful
     * for a homepage where the state should be fully retained when navigating back
     * from a details page
     *
     * @default false
     */
    keepAlive?: true
  }
  export type RouteOptions = ConcurrentRouteOpts & MutualExclusiveRouteOpts;

  export interface Router {
    /**
     * Navigate to a different location
     *
     * @param {string}
    */
    to(location: string, data?: RouteData, options?: RouteOptions): void;

    /**
     * Navigate to the previous location
    */
    back(): boolean;

    /**
     * Get the current route read-only
    */
    readonly currentRoute: Route;

    /**
     * Get the list of all routes
     */
    readonly routes: Route[];

    /**
     * Get navigating state
     */
    readonly navigating: boolean;

    /**
     * Reactive router state
     */
    state: {
      /**
       * Path of the current route
       *
       * Can be used in:
       * - a template as `$$router.state.path`
       * - inside business logic as `this.$router.state.path`
       * - as a watcher as `$router.state.path(v) {}`
       */
      readonly path: string
      /**
       * Whether or not the router is currently in the process of navigating
       * between pages
       *
       * Can be used in:
       * - a template as `$$router.state.navihating`
       * - inside business logic as `this.$router.state.navigating`
       * - as a watcher as `$router.state.navigating(v) {}`
       */
      readonly navigating: boolean
    }
  }

  export type ComponentBase = {
    /**
    * Indicates whether the component currently has focus
    *
    * @returns Boolean
    */
    readonly $hasFocus: boolean,

    /**
    * Listen to events emitted by other components
    */
    $listen: {
      (event: string, callback: (args: any) => void, priority?: number): void;
    }

    /**
     * Remove an event listener previously registered with $listen
     */
    $unlisten: {
      (event: string): void;
    }

    /**
     * Emit events that other components can listen to
     * @param name - name of the event to be emitted
     * @param data - optional data to be passed along
     * @param byReference - whether or not to pass the data by reference.
     * The default behaviour is passing the data object by reference (`true`).
     * When explicitely passing `false` the object will be recursively cloned
     * and cleaned from any potential reactivity before emitting
     */
    $emit(name: string, data?: any, byReference?: boolean): void;

    /**
     * Remove all listeners for this component from all events
     */
    $clearListeners: {
      (): void;
    }

    /**
    * Set a timeout that is automatically cleaned upon component destroy
    */
    $setTimeout: (callback: (args: any) => void, ms?: number | undefined) => ReturnType<typeof setTimeout>

    /**
    * Clear a timeout
    */
    $clearTimeout: (id: ReturnType<typeof setTimeout>) => void

    /**
    * Set an interval that is automatically cleaned upon component destroy
    */
    $setInterval: (callback: (args: any) => void, ms?: number | undefined) => ReturnType<typeof setInterval>

    /**
    * Clear a interval
    */
    $clearInterval: (id: ReturnType<typeof setInterval>) => void

    /**
    * Log to the console with prettier output and configurable debug levels in Settings
    */
    $log: Log

    /**
    * Set focus to the Component, optionally pass a KeyboardEvent for instant event bubbling
    */
    $focus: (event?: KeyboardEvent) => void
<<<<<<< HEAD
=======
    /**
     * Handle a keyboard event on this component without changing focus
     * @param event - The keyboard event to handle
     * @returns Returns true if this component or a parent component handled the event, false otherwise
     */
    $input: (event: KeyboardEvent) => boolean
    /**
     * @deprecated
     * Deprecated:  use `this.$focus()` instead
     */
    focus: (event?: KeyboardEvent) => void
>>>>>>> 538cee8a

    /**
    * Select a child Element or Component by ref
    *
    * Elements and Components in the template can have an optional ref argument.
    * Returns an Element Instance or Component Instance.
    * Useful for passing on the focus to a Child component.
    *
    * @example
    * ```js
    * const menu = this.$select('Menu')
    * if(menu) {
    *   menu.$focus()
    * }
    * ```
    */
    $select: (ref: string) => ComponentBase

    /**
     * Announcer methods for screen reader support
     */
    $announcer: Announcer

    /**
     * Triggers a forced update on state variables.
     */
    $trigger: (key: string) => void
    /**
     * Router instance
     */
    $router: Router
    /**
     * Dynamically set the size of a component holder node
     */
    $size: (dimensions: {
      /**
       * Component width
       */
      w: number,
      /**
       * Component height
       */
      h: number
    }) => void
  }

  /**
   * Prop object
   */
  export type PropObject = {
    /**
     * Name of the prop
     */
    key: string,
    /**
     * Whether the prop is required to be passed
     */
    required?: boolean,
    /**
     * Default value for the prop when omited
     */
    default?: any,
    /**
     * Cast the value of the prop
     *
     * @example
     * ```js
     * {
     *   cast: Number, // casts to a number
     *   cast: (v) => v.toUpperCase() // casts to uppercase
     * }
     * ```
     */
    cast?: () => any
  };

  export type Props = Record<string, any>

  type InferProp<T> = T extends (...args: any[]) => any ? ReturnType<T> : T

  type InferProps<T extends Record<string, any>> = {
    [K in keyof T]: InferProp<T[K]>
  }

  export type ComponentContext<
    P extends Record<string, any>,
    S,
    M,
    C
  > = ThisType<Readonly<InferProps<P>> & S & M & Readonly<C> & ComponentBase>

  export interface ComponentConfig<P extends Props = {}, S, M, C, W> {
    components?: {
        [key: string]: ComponentFactory,
    },
    /**
     * XML-based template string of the Component
     *
     * @example
     * ```xml
     * <Element :x="$x" w="400" h="1080" color="#64748b">
     *  <Element x="50" y="40">
     *   <Button color="#e4e4e7" />
     *   <Button color="#e4e4e7" y="100" />
     *   <Button color="#e4e4e7" y="200" />
     *   <Button color="#e4e4e7" y="300" />
     *  </Element>
     * </Element>
     * ```
     */
    template?: String,
    /**
     * Allowed props to be passed into the Component by the parent
     *
     * Can be a simple array with `prop` keys as strings.
     * Alternatively objects can be used to specify `required` props and `default` values
     *
     * @example
     * ```js
     * props: ['index', {
     *  key: 'alpha',
     *  required: true
     * }, {
     *  key: 'color',
     *  default: 'red'
     * }]
     * ```
     */
    props?: P;
    /**
     * Reactive internal state of the Component instance
     *
     * Should return an object (literal) with key value pairs.
     * Can contain nested objects, but beware that too deep nesting can have
     * a negative impact on performance
     *
     * @example
     * ```js
     * state() {
     *  return {
     *    items: [],
     *    color: 'red',
     *    alpha: 0.1
     *  }
     * }
     * ```
     */
    state?: (this: InferProps<P>) => S;
    /**
     * Methods for abstracting more complex business logic into separate function
     */
    methods?: M & ComponentContext<P, S, M, C>
    /**
     * Hooking into Lifecycle events
     */
    hooks?: Hooks & ComponentContext<P, S, M, C>
    /**
     * Tapping into user input
     */
    input?: Input & ComponentContext<P, S, M, C>
    /**
     * Computed properties
     */
    computed?: C & ComponentContext<P, S, M, C>
    /**
     * Watchers for changes to state variables, props or computed properties
     */
    watch?: W & ComponentContext<P, S, M, C>
  }

  export interface RouterHooks {
    init?: () => Promise<> | void;
    beforeEach?: (to: Route, from: Route) => string | Route | Promise<string | Route> | void;
    error?: (err: string) => string | Route | Promise<string | Route> | void;
  }

  export interface RouterConfig<P extends Props, S, M, C> {
    /**
     * Register hooks for the router
     */
    hooks?: RouterHooks & ComponentContext<P, S, M, C>,

    /**
     * Routes definition
     *
     * @example
     *
     * ```js
     * routes: [
     *  { path: '/', component: Home },
     *  { path: '/details', component: Details },
     *  { path: '/account', component: Account },
     * ]
     * ```
     */
    routes?: Route[]
  }

  export type ApplicationConfig<P extends Props, S, M, C, W> = ComponentConfig<P, S, M, C, W> & (
    {
      /**
       * Router Configuration
       */
      router?: RouterConfig<P, S, M, C>,
      routes?: never
    }
    |
    {
      router?: never
      /**
       * Routes definition
       *
       * @example
       *
       * ```js
       * routes: [
       *  { path: '/', component: Home },
       *  { path: '/details', component: Details },
       *  { path: '/account', component: Account },
       * ]
       * ```
     */
      routes?: Route[]
    }
  )

  export interface Transition {
    /**
     * Name of the prop to transition (i.e. 'x', 'y', 'alpha', 'color')
     */
    prop: string,
    /**
     * Value the prop should transition to (i.e. 0, 100, '#223388')
     */
    value: any,
    /**
     * Duration of the transition in milliseconds, defaults to 300
     */
    duration?: number,
    /**
     * Easing function to apply to the transition
     */
    easing?: string,
    /**
     * Delay before the transition starts in milliseconds
     */
    delay?: number
  }

  export interface Before {
    /**
    * Name of the prop to set before the transition starts
    */
    prop: string,
    /**
     * Value the prop to set before the transition starts
     */
    value: any,
  }

  export interface RouteTransition {
    /**
     * Setting or Array of Settings before new view enters into the router view
     */
    before: Before | Before[],
    /**
     * Transition or Array of Transitions for new view to enters into the router view
     */
    in: Transition | Transition[],
    /**
     * Transition or Array of Transitions for old view to leave the router view
     */
    out: Transition | Transition[],
  }

  export type RouteTransitionFunction = (previousRoute: Route, currentRoute: Route) => RequireAtLeastOne<RouteTransition>

  export interface RouteAnnounce {
    /**
     * Message to be announced
     */
    message: String,
    /**
     * Politeness level
     *
     * Defaults to 'off'
     */
    politeness?: 'off' | 'polite' | 'assertive'
  }

  export type RequireAtLeastOne<T> = {
    [K in keyof T]-?: Required<Pick<T, K>> & Partial<Pick<T, Exclude<keyof T, K>>>
  }[keyof T]

  export interface RouteHooks {
    before?: (to: Route, from: Route) => string | Route | Promise<string | Route>;
  }

  export type Route = {
    /**
     * URI path for the route
     */
    path: string,
    /**
     * Component to load when activating the route
     */
    component: ComponentFactory // todo: or promise returning a component instance
    /**
     * Transition configuration for the route
     */
    transition?: RequireAtLeastOne<RouteTransition> | RouteTransitionFunction,
    /**
     * Extra route options
     */
    options?: RouteOptions
    /**
     * Message to be announced when visiting the route (often used for accessibility purposes)
     *
     * Can be either a `String` with the message or an object that defines the message and the
     * politeness level
     */
    announce?: String | RouteAnnounce
    /**
     * Register hooks for the route
     */
    hooks?: RouteHooks
    /**
     * Route path parameters
     */
    readonly params?: {
      [key: string]: string | number
    }
    /**
     * Allows for attaching custom data to a route, either hardcoded in the
     * route definition or asigned to the route object in a before hook
     *
     * Will be merged with the route params and navigation data and passed as
     * props into the route component
     */
    data?: {
      [key: string]: any
    }

    /**
     * Metadata attached to the route, can be used to add any arbitrary
     * data to a route such as `auth: true/false`, a route ID or route description
     * Note that this data is not reactive and not passed as props to components.
     * The metadata is available in the router `before` or `beforeEach` hooks
     *
     */
    meta?: {
      [key: string]: any
    }
  }

  type ComponentFactory = () => void

  // Launch Related

  type DebugLevel = 0 | 1 | 2
  type LogTypes = 'info' | 'warn' | 'error' | 'debug'

  interface WebFont {
    /**
    * Name of the font family
    */
    family: string,
    /**
    * Type of font (web)
    */
    type: 'web',
    /**
    * Location to the font file (i.e. `/fonts/OpenSans-Medium.ttf`)
    */
    file: string
  }

  interface SdfFontWithFile {
    /**
      * Location of the font file (i.e. `/fonts/OpenSans-Medium.ttf`)
      */
    file: string
  }

  interface SdfFontWithPngJson {
    /**
    * Location of the font map (i.e. `'/fonts/Lato-Regular.msdf.json'`)
    */
    json: string,
    /**
    * Location of the font png (i.e. `'/fonts/Lato-Regular.msdf.png'`)
    */
    png: string
  }

  type SdfFont = {
    /**
    * Name of the font family
    */
    family: string,
    /**
    * Type of font (web)
    */
    type: 'msdf' | 'sdf',
  } & (SdfFontWithFile | SdfFontWithPngJson)

  type Font = WebFont | SdfFont

  type ShaderEffect = {
    name: string,
    type: RendererShaderEffect
  }

  type Shader = {
    name: string,
    type: WebGlShaderType | CanvasShaderType
  }

  type ScreenResolutions = 'hd' | '720p' | 720 | 'fhd' | 'fullhd' | '1080p' | 1080 | '4k' | '2160p' | 2160
  type RenderQualities = 'low' | 'medium' | 'high' | 'retina' | number

  type ReactivityModes = 'Proxy' | 'defineProperty'
  type RenderModes = 'webgl' | 'canvas'

    /**
   * Settings
   *
   * Launcher function that sets up the Lightning renderer and instantiates
   * the Blits App
   */
  export interface Settings {
    /**
     * Width of the Application
     */
    w?: number,
    /**
     * Height of the Application
     */
    h?: number,
    /**
     * Whether to enable multithreaded
     */
    multithreaded?: boolean,
    /**
     * Debug level for console log messages
     */
    debugLevel?: DebugLevel | LogTypes[],
    /**
     * Fonts to be used in the Application
     */
    fonts?: Font[],
    /**
     * Shaders to be used in the application
     */
    shaders?: Shader[],
    /**
     * Default font family to use in the Application when no font attribute is specified
     * on a Text-component
     *
     * The default font must be registered in the `fonts` array in the settings.
     *
     * Defaults to `sans-serif` font family, which is the default of the Lightning Renderer
     */
    defaultFont?: string,
    /**
     * Custom keymapping
     */
    keymap?: object,
    /**
     * Mode of reactivity (`Proxy` or `defineProperty`)
     */
    reactivityMode?: ReactivityModes,
    /**
    * Screen resolution of the device, defining the pixelRatio used to convert dimensions
    * and positions in the App code to the actual device logical coordinates
    *
    * If not supplied, Blits will try to autodetect the device screen resolution. Otherwise
    * the exact dimensions and positions used the app code are used.
    *
    * Note: If the option `pixelRatio` is specified in the Settings object, this value will take presedence
    * over the screen resolution setting.
    *
    * Currently 3 screen resolutions are supported, which can be defined with different alias values:
    *
    * For 720x1280 (1px = 0.66666667px)
    * - hd
    * - 720p
    * - 720
    *
    * For 1080x1920 (1px = 1px)
    * - fhd
    * - fullhd
    * - 1080p
    * - 1080
    *
    * For 2160x3840 (1px = 2px)
    * - 4k
    * - 2160p
    * - 2160
    */
    screenResolution?: ScreenResolutions,
    /**
    * Controls the quality of the rendered App.
    *
    * Setting a lower quality leads to less detail on screen, but can positively affect overall
    * performance and smoothness of the App (i.e. a higher FPS).
    *
    * The render quality can be one of the following presets:
    *
    * - `low` => 66% quality
    * - `medium` => 85% quality
    * - `high` => 100% quality
    * - `retina` => 200% quality
    *
    * It's also possible to provide a custom value as a (decimal) number:
    *
    * - `0.2` => 20% quality
    * - `1.5` => 150% quality
    *
    * Defaults to 1 (high quality) when not specified
    */
    renderQuality?: RenderQualities,
    /**
    * Custom pixel ratio of the device used to convert dimensions
    * and positions in the App code to the actual device logical coordinates
    *
    * Takes presedence over the `screenResolution` setting
    *
    * Defaults to 1 if not specified
    */
    pixelRatio?: number
    /**
     * Interval in milliseconds to receive FPS updates
     *
     * @remarks
     * If set to `0`, FPS updates will be disabled.
     *
     * @defaultValue `1000` (disabled)
     */
    fpsInterval?: number
    /**
    * Maximum number of web workers to spin up simultaneously for offloading functionality such
    * as image loading to separate threads (when supported by the browser)
    *
    * If not specified defaults to the number of logical processers available as reported by
    * `navigator.hardwareConcurrency` (or 2 if `navigator.hardwareConcurrency` is not supported)
    */
    webWorkersLimit?: number
    /**
     * Background color of the canvas (also known as the clearColor)
     *
     * Can be a color name (red, blue, silver), a hexadecimal color (`#000000`, `#ccc`),
     * or a color number in rgba order (`0xff0033ff`)
     *
     * Defauls to transparent (`0x00000000`)
     *
     */
    canvasColor?: string,
    /**
     * Enable inspector
     *
     * Enables the inspector tool for debugging and inspecting the application, the node tree
     * will be replicated in the DOM and can be inspected using the browser's developer tools
     *
     * Defaults to `false`
     */
    inspector?: boolean,
    /**
     * Add an extra margin to the viewport for earlier pre-loading of elements and components
     *
     * By default the Lightning renderer, only renders elements that are inside the defined viewport.
     * Everything outside of these bounds is removed from the render tree.
     *
     * With the viewportMargin you have the option to _virtually_ increase the viewport area,
     * to expedite the pre-loading of elements and / or delay the unloading of elements depending
     * on their position in the (virtual) viewport
     *
     * The margin can be specified in 4 directions by defining an array [top, right, bottom, left],
     * or as a single number which is then applied to all 4 directions equally.
     *
     * Defaults to `0`
     */
    viewportMargin?: number | [number, number, number, number],
    /**
     * Configures the gpu memory settings used by the renderer
     */
    gpuMemory?: {
      /**
       * Maximum GPU memory threshold (in `mb`) after which
       * the renderer will immediately start cleaning up textures to free
       * up graphical memory
       *
       * When setting to `0`, texture memory management is disabled
       *
       * @default `200`
       */
      max?: number,
      /**
       * Target threshold of GPU memory usage, defined as a fraction of
       * the max threshold. The renderer will attempt to keep memory
       * usage below this target by cleaning up non-renderable textures
       *
       * @default `0.8`
       */
      target?: number,
      /**
       * Interval at which regular texture cleanups occur (in `ms`)
       *
       * @default `5000`
       */
      cleanupInterval?: number,
      /**
       * Baseline GPU memory usage of the App (in `mb`), without rendering any
       * textures. This value will be used as a basis when calculating
       * the total memory usage towards the max and target memory
       * usage
       *
       * @default `25`
       */
      baseline?: number,
      /**
       * Whether or not the max threshold should be considered
       * as a strict number that can not be exceeded in any way
       *
       * When set to `true`, new textures won't be created when the
       * max threshold has been reached, until agressive texture cleanup
       * has brought the memory back down
       *
       * @default false
       */
      strict?: boolean,
    },
    /**
     * Defines which mode the renderer should operate in: `webgl` or `canvas`
     *
     * SDF fonts are not supported in _canvas_ renderMode. Instead, _web_ fonts should
     * be used. Also note that Canvas2d rendering doesnt support the use of shaders.
     *
     * Defaults to `webgl`
     */
    renderMode?: RenderModes,

    /**
     * The time, in milliseconds, after which Blits considers a key press a _hold_ key press
     *
     * During a hold key press the focus delegation behaviour is different: when scrolling
     * through a long list, focus is not handed over to each individual list item, creating a
     * smoother experience
     *
     * Defaults to `50` (ms)
     */
    holdTimeout?: number,
    /**
     * Input throttle time in milliseconds to prevent rapid successive inputs
     *
     * Within the throttle window, only one input will be processed immediately.
     * Subsequent inputs _of the same key_ are ignored until the scheduled input is processed.
     *
     * Pressing a different key will be processed immediately.
     *
     * Set to `0` to disable input throttling.
     *
     * Defaults to `0` (disabled)
     */
    inputThrottle?: number,
    /**
     * Custom canvas object used to render the App to.
     *
     * When not provided, the Lightning renderer will create a
     * new Canvas element and inject it into the DOM
     */
    canvas?: HTMLCanvasElement,
    /**
     * The maximum amount of time the renderer is allowed to process textures in a
     * single frame. If the processing time exceeds this limit, the renderer will
     * skip processing the remaining textures and continue rendering the frame.
     *
     * Defaults to `10`
     */
    textureProcessingTimeLimit?: number,
    /**
     * Advanced renderer settings to override Blits launch settings, or configure
     * settings that are not officially exposed in Blits yet
     *
     * @important if you dont know what you're doing here, you probably shouldn't be doing it!
     */
    advanced?: Partial<RendererMainSettings>,
    /**
     * Whether or not the announcer should be activated on initialization
     *
     * When set to `false` announcements via `this.$annoucer.speak()` will
     * be ignored. When set to `true` announcement will be spoken out via the
     * text to speech API
     *
     * Announcer can be enabled / disabled run time as well via:
     * - this.$announcer.enable()
     * - this.$announcer.disable()
     * - this.$announcer.toggle(true/false)
     *
     * @default false
     */
    announcer?: boolean,
    /**
     * Global default utterance options for the announcer.
     *
     * These options will be applied to all announcements unless overridden
     * by per-call options passed to `speak()`, `polite()`, or `assertive()`.
     *
     * @example
     * ```js
     * announcerOptions: {
     *   rate: 1.0,
     *   pitch: 1.0,
     *   lang: 'en-US',
     *   volume: 1.0
     * }
     * ```
     */
    announcerOptions?: AnnouncerUtteranceOptions,
    /**
     * Maximum FPS at which the App will be rendered
     *
     * Lowering the maximum FPS value can improve the overall experience on lower end devices.
     * Targetting a lower FPS may gives the CPU more time to construct each frame leading to a smoother rendering.
     *
     * Defaults to `0` which means no maximum
     */
    maxFPS?: number
  }

  interface State {
    [key: string]: any
  }

  interface Methods {
    [key: string]: any
  }

  interface Watch {
    [key: string]: any
  }

  interface Computed {
    [key: string]: any
  }


  interface Plugin {
    /**
     * Name of the plugin. The plugin will be accessible on each Component's
     * `this` scope under this name, prefixed with a `$` (i.e. myplugin => `this.$myplugin`)
     */
    name: string,
    /**
     * Singleton function that will be used to instantiate the plugin.
     * Should do all necessary setup and ideally return an object with
     * properties or methods that can be used in the App
     */
    plugin: () => any
  }


  /**
   * Blits App Framework
   */
  export interface Blits {
    /**
     * Blits Application
     * @param {ApplicationConfig} config - Application Configuration object
     */
    Application<
      P extends Props,
      S extends State,
      M extends Methods,
      C extends Computed,
      W extends Watch>(config: ApplicationConfig<P, S, M, C, W>) : ComponentFactory
      /**
     * Blits Component
     * @param {string} name - The name of the Component
     * @param {ComponentConfig} config - Component Configuration object
     */
    Component<
      P extends Props,
      S extends State,
      M extends Methods,
      C extends Computed,
      W extends Watch>(name: string, config: ComponentConfig<P, S, M, C, W>) : ComponentFactory
    /**
     * Blits Launch
     */
    Launch(App: ComponentFactory, target: HTMLElement | String, settings?: Settings) : void
    /**
     * Blits Plugin
     *
     * @param plugin
     * Plugin object or singleton function that will be used to instantiate the
     * plugin. Should do all necessary setup and ideally return an object with
     * properties or methods that can be used in the App
     *
     * @param nameOrOptions
     * Name of the plugin or options object, to be passed into the plugin instantiation.
     *
     * When passing a string, the value will be used as **name** of the plugin. The plugin
     * will be accessible on each Component's `this` scope under this name, prefixed with a `$`
     * (i.e. myplugin => `this.$myplugin`)
     *
     * Passing a name is **required** when `plugin` argument is a singleton function
     *
     * When passing an object, the value will be considered to be an `options` object.
     * The options object will be passed into the plugin instantiation method. Can
     * be used to set default values
     *
     * @param options
     * Object with options to be passed into the plugin instantiation method.
     * Can be used to set default values
     */
    Plugin(plugin: Plugin, nameOrOptions?: string | object , options?: object) : void
  }

  const Blits: Blits;

  export default Blits;
}<|MERGE_RESOLUTION|>--- conflicted
+++ resolved
@@ -433,21 +433,12 @@
     * Set focus to the Component, optionally pass a KeyboardEvent for instant event bubbling
     */
     $focus: (event?: KeyboardEvent) => void
-<<<<<<< HEAD
-=======
     /**
      * Handle a keyboard event on this component without changing focus
      * @param event - The keyboard event to handle
      * @returns Returns true if this component or a parent component handled the event, false otherwise
      */
     $input: (event: KeyboardEvent) => boolean
-    /**
-     * @deprecated
-     * Deprecated:  use `this.$focus()` instead
-     */
-    focus: (event?: KeyboardEvent) => void
->>>>>>> 538cee8a
-
     /**
     * Select a child Element or Component by ref
     *
