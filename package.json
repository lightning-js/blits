{
  "name": "@lightningjs/blits",
<<<<<<< HEAD
  "version": "2.0.0-beta1-rc",
=======
  "version": "1.44.0",
>>>>>>> 538cee8a
  "description": "Blits: The Lightning 3 App Development Framework",
  "bin": "bin/index.js",
  "exports": {
    ".": "./index.js",
    "./vite": "./vite/index.js",
    "./transitions": "./src/router/transitions/index.js",
    "./precompiler": "./src/lib/precompiler/precompiler.js",
    "./plugins": "./src/plugins/index.js",
    "./symbols": "./src/lib/symbols.js",
    "./blitsFileConverter": "./src/lib/blitsfileconverter/blitsfileconverter.js"
  },
  "scripts": {
    "test": "c8 node scripts/runTests.js",
    "test:ci": "c8 npm run test:run",
    "test:run": "node -r global-jsdom/register ./node_modules/.bin/tape '{,!(node_modules|packages)/**/}*.test.js' | tap-diff",
<<<<<<< HEAD
    "test:run:failures": "node -r global-jsdom/register ./node_modules/.bin/tape '{,!(node_modules|packages)/**/}*.test.js' |  tap-filter test-fail | tap-diff",
    "lint": "eslint '**/*.js'",
    "lint:fix": "eslint '**/*.js' --fix",
=======
    "lint": "node scripts/lint.js",
    "lint:fix": "node scripts/lint.js fix",
>>>>>>> 538cee8a
    "prepublishOnly": "node scripts/prepublishOnly.js",
    "postpublish": "node scripts/postpublish.js",
    "prepare": "husky",
    "pack-preview": "npm pack --dry-run",
    "release": "npm publish --access public"
  },
  "types": "./index.d.ts",
  "lint-staged": {
    "*.js": [
      "eslint --fix"
    ]
  },
  "type": "module",
  "author": "Michiel van der Geest <hello@michielvandergeest.com>",
  "license": "Apache-2.0",
  "devDependencies": {
    "@babel/eslint-parser": "^7.26.5",
    "@babel/plugin-syntax-import-assertions": "^7.26.0",
    "@eslint/eslintrc": "^3.3.1",
    "@eslint/js": "^9.33.0",
    "c8": "^9.1.0",
    "eslint": "^9.33.0",
    "eslint-config-prettier": "^10.1.8",
    "eslint-plugin-prettier": "^5.5.4",
    "fast-glob": "^3.3.3",
    "global-jsdom": "24.0.0",
    "globals": "^16.3.0",
    "husky": "^9.1.7",
    "jsdom": "24.0.0",
    "lint-staged": "^15.5.0",
    "prettier": "^3.6.2",
    "sinon": "^21.0.0",
    "tap-diff": "^0.1.1",
    "tap-filter": "^1.0.3",
    "tape": "^5.5.0"
  },
  "dependencies": {
<<<<<<< HEAD
    "@lightningjs/renderer": "^3.0.0-beta15"
=======
    "@lightningjs/msdf-generator": "^1.2.0",
    "@lightningjs/renderer": "^2.20.0"
>>>>>>> 538cee8a
  },
  "repository": {
    "type": "git",
    "url": "https://github.com/lightning-js/blits.git"
  }
}<|MERGE_RESOLUTION|>--- conflicted
+++ resolved
@@ -1,10 +1,6 @@
 {
   "name": "@lightningjs/blits",
-<<<<<<< HEAD
   "version": "2.0.0-beta1-rc",
-=======
-  "version": "1.44.0",
->>>>>>> 538cee8a
   "description": "Blits: The Lightning 3 App Development Framework",
   "bin": "bin/index.js",
   "exports": {
@@ -20,14 +16,9 @@
     "test": "c8 node scripts/runTests.js",
     "test:ci": "c8 npm run test:run",
     "test:run": "node -r global-jsdom/register ./node_modules/.bin/tape '{,!(node_modules|packages)/**/}*.test.js' | tap-diff",
-<<<<<<< HEAD
     "test:run:failures": "node -r global-jsdom/register ./node_modules/.bin/tape '{,!(node_modules|packages)/**/}*.test.js' |  tap-filter test-fail | tap-diff",
-    "lint": "eslint '**/*.js'",
-    "lint:fix": "eslint '**/*.js' --fix",
-=======
     "lint": "node scripts/lint.js",
     "lint:fix": "node scripts/lint.js fix",
->>>>>>> 538cee8a
     "prepublishOnly": "node scripts/prepublishOnly.js",
     "postpublish": "node scripts/postpublish.js",
     "prepare": "husky",
@@ -65,12 +56,8 @@
     "tape": "^5.5.0"
   },
   "dependencies": {
-<<<<<<< HEAD
-    "@lightningjs/renderer": "^3.0.0-beta15"
-=======
-    "@lightningjs/msdf-generator": "^1.2.0",
-    "@lightningjs/renderer": "^2.20.0"
->>>>>>> 538cee8a
+    "@lightningjs/renderer": "^3.0.0-beta15",
+    "@lightningjs/msdf-generator": "^1.2.0"
   },
   "repository": {
     "type": "git",
