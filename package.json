--- conflicted
+++ resolved
@@ -37,15 +37,11 @@
     "eslint-config-prettier": "^8.3.0",
     "eslint-plugin-prettier": "^4.0.0",
     "esm": "^3.2.25",
-<<<<<<< HEAD
+    "execa": "^8.0.1",
     "global-jsdom": "24.0.0",
     "husky": "^7.0.4",
     "jsdom": "24.0.0",
-=======
-    "execa": "^8.0.1",
-    "husky": "^7.0.4",
     "kolorist": "^1.8.0",
->>>>>>> b8ae51dd
     "lint-staged": "^12.3.3",
     "ora": "^7.0.1",
     "prettier": "^2.5.1",
