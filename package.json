--- conflicted
+++ resolved
@@ -1,10 +1,6 @@
 {
   "name": "@lightningjs/blits",
-<<<<<<< HEAD
-  "version": "1.39.1",
-=======
   "version": "1.40.1",
->>>>>>> 3eb691fd
   "description": "Blits: The Lightning 3 App Development Framework",
   "bin": "bin/index.js",
   "exports": {
@@ -59,11 +55,7 @@
   },
   "dependencies": {
     "@lightningjs/msdf-generator": "^1.1.1",
-<<<<<<< HEAD
-    "@lightningjs/renderer": "^2.17.0"
-=======
     "@lightningjs/renderer": "^2.18.2"
->>>>>>> 3eb691fd
   },
   "repository": {
     "type": "git",
