{
  "name": "@lightningjs/blits",
  "version": "0.6.10",
  "description": "Blits: The Lightning 3 App Development Framework",
  "bin": "bin/index.js",
  "exports": {
    ".": "./index.js",
    "./vite": "./vite/index.js",
    "./fontloader": "./src/fontLoader.js",
    "./transitions": "./src/router/transitions/index.js"
  },
  "scripts": {
    "test": "c8 npm run test:run",
    "test:run": "tape '{,!(node_modules)/**/}*.test.js' | tap-diff",
    "lint": "eslint '**/*.js'",
    "lint:fix": "eslint '**/*.js' --fix",
    "prepublishOnly": "node scripts/prepublishOnly.js",
    "postpublish": "node scripts/postpublish.js"
  },
  "lint-staged": {
    "*.js": [
      "eslint --fix"
    ]
  },
  "husky": {
    "hooks": {
      "pre-commit": "lint-staged"
    }
  },
  "type": "module",
  "author": "Michiel van der Geest <hello@michielvandergeest.com>",
  "license": "Apache-2.0",
  "devDependencies": {
    "babel-eslint": "^10.1.0",
    "c8": "^8.0.1",
    "eslint": "^8.8.0",
    "eslint-config-prettier": "^8.3.0",
    "eslint-plugin-prettier": "^4.0.0",
    "esm": "^3.2.25",
    "execa": "^8.0.1",
    "husky": "^7.0.4",
    "kolorist": "^1.8.0",
    "lint-staged": "^12.3.3",
<<<<<<< HEAD
    "msdf-bmfont-xml": "^2.7.0",
=======
    "ora": "^7.0.1",
>>>>>>> b8ae51dd
    "prettier": "^2.5.1",
    "prompts": "^2.4.2",
    "replace-in-file": "^6.1.0",
    "tap-diff": "^0.1.1",
    "tape": "^5.5.0",
    "validate-npm-package-name": "^5.0.0"
  },
  "dependencies": {
    "@lightningjs/renderer": "^0.7.1",
    "@lightningjs/vite-plugin-import-chunk-url": "^0.3.0"
  },
  "repository": {
    "type": "git",
    "url": "https://github.com/lightning-js/blits.git"
  }
}<|MERGE_RESOLUTION|>--- conflicted
+++ resolved
@@ -41,11 +41,8 @@
     "husky": "^7.0.4",
     "kolorist": "^1.8.0",
     "lint-staged": "^12.3.3",
-<<<<<<< HEAD
     "msdf-bmfont-xml": "^2.7.0",
-=======
     "ora": "^7.0.1",
->>>>>>> b8ae51dd
     "prettier": "^2.5.1",
     "prompts": "^2.4.2",
     "replace-in-file": "^6.1.0",
