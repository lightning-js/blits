--- conflicted
+++ resolved
@@ -1,10 +1,6 @@
 {
   "name": "@lightningjs/blits",
-<<<<<<< HEAD
-  "version": "1.34.0",
-=======
   "version": "1.43.2",
->>>>>>> acbc5ee8
   "description": "Blits: The Lightning 3 App Development Framework",
   "bin": "bin/index.js",
   "exports": {
@@ -20,23 +16,15 @@
     "test": "c8 node scripts/runTests.js",
     "test:ci": "c8 npm run test:run",
     "test:run": "node -r global-jsdom/register ./node_modules/.bin/tape '{,!(node_modules|packages)/**/}*.test.js' | tap-diff",
-<<<<<<< HEAD
-    "lint": "eslint '**/*.js'",
-    "lint:fix": "eslint \"**/*.js\" --fix",
-    "prepublishOnly": "node scripts/prepublishOnly.js",
-    "postpublish": "node scripts/postpublish.js",
-    "prepare": "husky",
-    "build:docker": "cd visual-tests && npm run build:docker",
-    "test:visual": "cd visual-tests && npm run test:visual"
-=======
     "lint": "node scripts/lint.js",
     "lint:fix": "node scripts/lint.js fix",
     "prepublishOnly": "node scripts/prepublishOnly.js",
     "postpublish": "node scripts/postpublish.js",
     "prepare": "husky",
     "pack-preview": "npm pack --dry-run",
-    "release": "npm publish --access public"
->>>>>>> acbc5ee8
+    "release": "npm publish --access public",
+    "build:docker": "cd visual-tests && npm run build:docker",
+    "test:visual": "cd visual-tests && npm run test:visual"
   },
   "types": "./index.d.ts",
   "lint-staged": {
@@ -62,12 +50,7 @@
     "husky": "^9.1.7",
     "jsdom": "24.0.0",
     "lint-staged": "^15.5.0",
-<<<<<<< HEAD
-    "prettier": "^2.5.1",
-=======
     "prettier": "^3.6.2",
-    "sinon": "^21.0.0",
->>>>>>> acbc5ee8
     "tap-diff": "^0.1.1",
     "tape": "^5.5.0"
   },
