--- conflicted
+++ resolved
@@ -55,12 +55,7 @@
     "tape": "^5.5.0"
   },
   "dependencies": {
-<<<<<<< HEAD
-    "@lightningjs/msdf-generator": "^1.1.1",
     "@lightningjs/renderer": "^3.0.0-beta11"
-=======
-    "@lightningjs/renderer": "^3.0.0-beta9"
->>>>>>> 071e85b2
   },
   "repository": {
     "type": "git",
