{
  "name": "@lightningjs/blits",
  "version": "1.5.0",
  "description": "Blits: The Lightning 3 App Development Framework",
  "bin": "bin/index.js",
  "exports": {
    ".": "./index.js",
    "./vite": "./vite/index.js",
    "./transitions": "./src/router/transitions/index.js",
    "./precompiler": "./src/lib/precompiler/precompiler.js",
    "./plugins": "./src/plugins/index.js"
  },
  "scripts": {
    "test": "c8 npm run test:run",
    "test:run": "node -r global-jsdom/register ./node_modules/.bin/tape '{,!(node_modules)/**/}*.test.js' | tap-diff",
    "lint": "eslint '**/*.js'",
    "lint:fix": "eslint '**/*.js' --fix",
    "prepublishOnly": "node scripts/prepublishOnly.js",
    "postpublish": "node scripts/postpublish.js"
  },
  "lint-staged": {
    "*.js": [
      "eslint --fix"
    ]
  },
  "husky": {
    "hooks": {
      "pre-commit": "lint-staged"
    }
  },
  "type": "module",
  "author": "Michiel van der Geest <hello@michielvandergeest.com>",
  "license": "Apache-2.0",
  "devDependencies": {
    "babel-eslint": "^10.1.0",
    "c8": "^8.0.1",
    "eslint": "^8.8.0",
    "eslint-config-prettier": "^8.3.0",
    "eslint-plugin-prettier": "^4.0.0",
    "global-jsdom": "24.0.0",
    "husky": "^7.0.4",
    "jsdom": "24.0.0",
    "lint-staged": "^12.3.3",
    "prettier": "^2.5.1",
    "tap-diff": "^0.1.1",
    "tape": "^5.5.0"
  },
  "dependencies": {
    "@lightningjs/msdf-generator": "^1.0.2",
<<<<<<< HEAD
    "@lightningjs/renderer": "^2.2.0"
=======
    "@lightningjs/renderer": "^2.3.0",
    "execa": "^8.0.1",
    "kolorist": "^1.8.0",
    "ora": "^7.0.1",
    "prompts": "^2.4.2",
    "replace-in-file": "^6.1.0",
    "validate-npm-package-name": "^5.0.0"
>>>>>>> b4683f75
  },
  "repository": {
    "type": "git",
    "url": "https://github.com/lightning-js/blits.git"
  }
}<|MERGE_RESOLUTION|>--- conflicted
+++ resolved
@@ -47,17 +47,7 @@
   },
   "dependencies": {
     "@lightningjs/msdf-generator": "^1.0.2",
-<<<<<<< HEAD
-    "@lightningjs/renderer": "^2.2.0"
-=======
-    "@lightningjs/renderer": "^2.3.0",
-    "execa": "^8.0.1",
-    "kolorist": "^1.8.0",
-    "ora": "^7.0.1",
-    "prompts": "^2.4.2",
-    "replace-in-file": "^6.1.0",
-    "validate-npm-package-name": "^5.0.0"
->>>>>>> b4683f75
+    "@lightningjs/renderer": "^2.3.0"
   },
   "repository": {
     "type": "git",
