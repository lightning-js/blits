--- conflicted
+++ resolved
@@ -18,12 +18,7 @@
 import parser from './lib/templateparser/parser.js'
 import codegenerator from './lib/codegenerator/generator.js'
 
-<<<<<<< HEAD
-import { stage } from './launch.js'
-=======
-import element from './element.js'
-import { renderer } from './launch.js'
->>>>>>> 96ba450d
+import { stage, renderer } from './launch.js'
 
 import { createHumanReadableId, createInternalId } from './lib/componentId.js'
 import { registerHooks, emit } from './lib/hooks.js'
@@ -44,15 +39,8 @@
 import Settings from './settings.js'
 import symbols from './lib/symbols.js'
 
-<<<<<<< HEAD
-=======
 let counter = 0
 
-const stage = {
-  element,
-}
-
->>>>>>> 96ba450d
 const required = (name) => {
   throw new Error(`Parameter ${name} is required`)
 }
