/*
 * Copyright 2023 Comcast Cable Communications Management, LLC
 * Licensed under the Apache License, Version 2.0 (the "License");
 * you may not use this file except in compliance with the License.
 * You may obtain a copy of the License at
 *
 * http://www.apache.org/licenses/LICENSE-2.0
 *
 * Unless required by applicable law or agreed to in writing, software
 * distributed under the License is distributed on an "AS IS" BASIS,
 * WITHOUT WARRANTIES OR CONDITIONS OF ANY KIND, either express or implied.
 * See the License for the specific language governing permissions and
 * limitations under the License.
 *
 * SPDX-License-Identifier: Apache-2.0
 */

import { Log } from './lib/log.js'
import parser from './lib/templateparser/parser.js'
import codegenerator from './lib/codegenerator/generator.js'
import { createHumanReadableId, createInternalId } from './lib/componentId.js'
import { emit } from './lib/hooks.js'
import { reactive, getRaw } from './lib/reactivity/reactive.js'
import { effect } from './lib/reactivity/effect.js'
import Lifecycle from './lib/lifecycle.js'
import symbols from './lib/symbols.js'

import { stage, renderer } from './launch.js'

import Base from './component/base/index.js'

import Settings from './settings.js'

import setupComponent from './component/setup/index.js'
import components from './components/index.js'

import { plugins } from './plugin.js'

// object to store global components
let globalComponents

const required = (name) => {
  throw new Error(`Parameter ${name} is required`)
}

/**
 * Component factory function
 * @param {string} name - The name of the component
 * @param {object} config - The configuration object for the component
 * @returns {function} - A factory function that creates a new component instance
 *
 */
const Component = (name = required('name'), config = required('config')) => {
  let base = undefined

  const component = function (opts, parentEl, parentComponent, rootComponent) {
    // generate a human readable ID for the component instance (i.e. Blits::ComponentName1)
    this.componentId = createHumanReadableId(name)

    // instantiate a lifecycle object for this instance
    this.lifecycle = Object.assign(Object.create(Lifecycle), {
      component: this,
      previous: null,
      current: null,
    })

    // set a reference to the parent component
    this.parent = parentComponent

    //
    this.rootParent = rootComponent

    // set a reference to the holder / parentElement
    // Components are wrapped in a holder node (used to apply positioning and transforms
    // such as rotation and scale to components)
    this[symbols.holder] = parentEl

    // generate an internal id (simple counter)
    this[symbols.id] = createInternalId()

    // set the internal props and make them reactive (based on the reactivity mode)
    this[symbols.props] = reactive(opts.props || {}, Settings.get('reactivityMode'))

    // create an empty array for storing timeouts created by this component (via this.$setTimeout)
    this[symbols.timeouts] = []

    // create an empty array for storing intervals created by this component (via this.$setInterval)
    this[symbols.intervals] = []

    // apply the state function (passing in the this reference to utilize configured props)
    // and store a reference to this original state
    this[symbols.originalState] =
      (config.state && typeof config.state === 'function' && config.state.apply(this)) || {}
    // add hasFocus key in
    this[symbols.originalState]['hasFocus'] = false

    // generate a reactive state (using the result of previously execute state function)
    // and store it
    this[symbols.state] = reactive(this[symbols.originalState], Settings.get('reactivityMode'))

    // all basic setup has been done now, set the lifecycle to state 'init'
    this.lifecycle.state = 'init'

    // execute the render code that constructs the initial state of the component
    // and store the children result (a flat map of elements and components)
    this[symbols.children] =
      config.code.render.apply(stage, [parentEl, this, config, globalComponents, effect, getRaw]) ||
      []

    // create a reference to the wrapper element of the component (i.e. the root Element of the component)
    this[symbols.wrapper] = this[symbols.children][0]

    // create a reference to an array of children that are slots
    this[symbols.slots] = this[symbols.children].filter((child) => child[symbols.isSlot])

    // register hooks if component has hooks specified
    if (config.hooks) {
      // frame tick event
      if (config.hooks.frameTick) {
        renderer.on('frameTick', (r, data) =>
          emit('frameTick', this[symbols.identifier], this, [data])
        )
      }

      if (config.hooks.idle) {
        renderer.on('idle', () => {
          emit('idle', this[symbols.identifier], this)
        })
      }

      // inBounds event emiting a lifecycle attach event
      if (config.hooks.attach) {
        this[symbols.wrapper].node.on('inBounds', () => {
          this.lifecycle.state = 'attach'
        })
      }

      // outOfBounds event emiting a lifeycle detach event
      if (config.hooks.detach) {
        this[symbols.wrapper].node.on('outOfBounds', (node, { previous }) => {
          if (previous > 0) this.lifecycle.state = 'detach'
        })
      }

      // inViewport event emiting a lifecycle enter event
      if (config.hooks.enter) {
        this[symbols.wrapper].node.on('inViewport', () => {
          this.lifecycle.state = 'enter'
        })
      }

      // outOfViewport event emitting a lifecycle exit event
      if (config.hooks.exit) {
        this[symbols.wrapper].node.on('outOfViewport', () => {
          this.lifecycle.state = 'exit'
        })
      }
    }

    // setup (and execute) all the generated side effects based on the
    // reactive bindings define in the template
    const effects = config.code.effects
    for (let i = 0; i < effects.length; i++) {
<<<<<<< HEAD
      effect(() => {
=======
      const eff = () => {
>>>>>>> 98000e5f
        effects[i](this, this[symbols.children], config, globalComponents, rootComponent, effect)
      }
      // store reference to the effect
      this[symbols.effects].push(eff)
      effect(eff)
    }

    // setup watchers if the components has watchers specified
    if (this[symbols.watchers]) {
      const watcherkeys = Object.keys(this[symbols.watchers])
      const watcherkeysLength = watcherkeys.length
      for (let i = 0; i < watcherkeysLength; i++) {
        let target = this
        let key = watcherkeys[i]
        // when dot notation used, find the nested target
        if (key.indexOf('.') > -1) {
          const keys = key.split('.')
          key = keys.pop()
          for (let i = 0; i < keys.length; i++) {
            target = target[keys[i]]
          }
        }

        let old = this[key]

        effect((force = false) => {
          const newValue = target[key]
          if (old !== newValue || force === true) {
            this[symbols.watchers][key].apply(this, [newValue, old])
            old = newValue
          }
        })
      }
    }

    // finaly set the lifecycle state to ready (in the next tick)
    setTimeout(() => (this.lifecycle.state = 'ready'))

    // and return this
    return this
  }

  const factory = (options = {}, parentEl, parentComponent, rootComponent) => {
    if (Base[symbols['launched']] === false) {
      // Register user defined plugins once on the Base object (after launch)
      const pluginKeys = Object.keys(plugins)
      const pluginKeysLength = pluginKeys.length
      for (let i = 0; i < pluginKeysLength; i++) {
        const pluginName = pluginKeys[i]
        const prefixedPluginName = `$${pluginName}`
        if (prefixedPluginName in Base) {
          Log.warn(
            `"${pluginName}" (this.${prefixedPluginName}) already exists as a property or plugin on the Base Component. You may be overwriting built-in functionality. Proceed with care!`
          )
        }

        const plugin = plugins[pluginName]

        Object.defineProperty(Base, prefixedPluginName, {
          // instantiate the plugin, passing in provided options
          value: plugin.plugin(plugin.options),
          writable: false,
          enumerable: true,
          configurable: false,
        })
      }

      // register global components once
      globalComponents = components()

      // mark launched true
      Base[symbols['launched']] = true
    }

    // setup the component once per component type, using Base as the prototype
    if (base === undefined) {
      Log.debug(`Setting up ${name} component`)
      base = setupComponent(Object.create(Base), config)
    }

    // one time code generation (only if precompilation is turned off)
    if (config.code === undefined) {
      Log.debug(`Generating code for ${name} component`)
      config.code = codegenerator.call(config, parser(config.template, name))
    }

    // create an instance of the component, using base as the prototype (which contains Base)
    return component.call(Object.create(base), options, parentEl, parentComponent, rootComponent)
  }

  // store the config on the factory, in order to access the config
  // during the code generation step
  factory.config = config

  // To determine whether dynamic component is actual Blits component or not
  factory[symbols.isComponent] = true

  return factory
}

export default Component<|MERGE_RESOLUTION|>--- conflicted
+++ resolved
@@ -161,11 +161,7 @@
     // reactive bindings define in the template
     const effects = config.code.effects
     for (let i = 0; i < effects.length; i++) {
-<<<<<<< HEAD
-      effect(() => {
-=======
       const eff = () => {
->>>>>>> 98000e5f
         effects[i](this, this[symbols.children], config, globalComponents, rootComponent, effect)
       }
       // store reference to the effect
