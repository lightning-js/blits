--- conflicted
+++ resolved
@@ -35,11 +35,8 @@
 import { effect } from './lib/reactivity/effect.js'
 import { Log } from './lib/log.js'
 
-<<<<<<< HEAD
 import Settings from './settings.js'
-=======
 import symbols from './lib/symbols.js'
->>>>>>> f584cbc2
 
 const stage = {
   element,
@@ -145,26 +142,14 @@
         enumerable: false,
         configurable: false,
       },
-<<<<<<< HEAD
-      ___props: {
+      [symbols.props]: {
         value: reactive(opts.props || {}, Settings.get('reactivityMode')),
-=======
-      [symbols.props]: {
-        value: reactive(opts.props || {}),
->>>>>>> f584cbc2
         writable: false,
         enumerable: false,
         configurable: false,
       },
     })
 
-<<<<<<< HEAD
-    Object.defineProperty(this, '___state', {
-      value: reactive(
-        (config.state && typeof config.state === 'function' && config.state.apply(this)) || {},
-        Settings.get('reactivityMode')
-      ),
-=======
     Object.defineProperty(this, symbols.originalState, {
       value: (config.state && typeof config.state === 'function' && config.state.apply(this)) || {},
       writable: false,
@@ -173,8 +158,7 @@
     })
 
     Object.defineProperty(this, symbols.state, {
-      value: reactive(this[symbols.originalState]),
->>>>>>> f584cbc2
+      value: reactive(this[symbols.originalState], Settings.get('reactivityMode')),
       writable: false,
       enumerable: false,
       configurable: false,
