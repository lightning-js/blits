--- conflicted
+++ resolved
@@ -80,13 +80,8 @@
     [methodName: string]: (this: ComponentInstance) => any;
   }
 
-<<<<<<< HEAD
-  interface Input {
-    [key: string]: ((this: ComponentInstance, event: KeyboardEvent) => void) | undefined,
-=======
   interface Input<S, M, P> {
     [key: string]: ((this: ComponentInstance & S & M & P, event: KeyboardEvent) => void) | undefined,
->>>>>>> 8a4d8af7
 
     /**
      * Catch all input function
