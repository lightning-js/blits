--- conflicted
+++ resolved
@@ -20,15 +20,11 @@
 const settings = {
   [symbols.settings]: {},
   get(key, defaultValue = null) {
-<<<<<<< HEAD
-    return (key in this[symbols.settings] && this[symbols.settings][key]) || defaultValue
-=======
     if (key in this.___settings) {
       return this.___settings[key]
     } else {
       return defaultValue
     }
->>>>>>> b2189f74
   },
   set(key, value) {
     if (typeof key === 'object') {
