/*
 * Copyright 2023 Comcast Cable Communications Management, LLC
 * Licensed under the Apache License, Version 2.0 (the "License");
 * you may not use this file except in compliance with the License.
 * You may obtain a copy of the License at
 *
 * http://www.apache.org/licenses/LICENSE-2.0
 *
 * Unless required by applicable law or agreed to in writing, software
 * distributed under the License is distributed on an "AS IS" BASIS,
 * WITHOUT WARRANTIES OR CONDITIONS OF ANY KIND, either express or implied.
 * See the License for the specific language governing permissions and
 * limitations under the License.
 *
 * SPDX-License-Identifier: Apache-2.0
 */

import test from 'tape'
import generator from './generator.js'

const normalize = (str) => {
  return (
    str
      // remove comments
      .replace(/\s*\/\/.*\n/gi, '')
      // remove whitespaces
      .replace(/[\n\s\t]/gi, '')
  )
}

const scope = {
  components: {},
}

test('Type', (assert) => {
  const expected = 'function'
  const actual = typeof generator

  assert.equal(actual, expected, 'Generator should be a function')
  assert.end()
})

test('Returns an object with a render function and a context object', (assert) => {
  const result = generator.call(scope)
  const expected = 'object'
  const actual = typeof result

  assert.equal(actual, expected, 'Generator should return an object')
  assert.ok('render' in result, 'Generated object should have a render key')
  assert.ok('effects' in result, 'Generated object should have an effects key')
  assert.ok('context' in result, 'Generated object should have a context key')
  assert.end()
})

test('The render key is a function', (assert) => {
  const result = generator.call(scope)
  const expected = 'function'
  const actual = typeof result.render

  assert.equal(actual, expected, 'Render key should return a function')
  assert.end()
})

test('The effects key is an array (of functions)', (assert) => {
  const result = generator.call(scope)
  const actual = Array.isArray(result.effects)

  assert.ok(actual, 'Update key should return an Array')
  assert.end()
})

test('The contex key is an object', (assert) => {
  const result = generator.call(scope)
  const expected = 'object'
  const actual = typeof result.context

  assert.equal(actual, expected, 'Context key should return an object')
  assert.end()
})

test('Generate render and effect code for an empty template', (assert) => {
  const expectedRender = `
  function anonymous(parent, component, context, components, effect, getRaw, Log) {
    const elms = []
    const elementConfigs = []
    const forloops = []
    const props = []
    const created = []
    const skips = []

    let componentType
    let rootComponent = component
    let propData
    let slotComponent
    let inSlot = false
    let slotChildCounter = 0
    let cmps = []

    return {
      elms,
      cleanup: () => {
        rootComponent = null
        propData = null
        slotComponent = null
        component = null
        parent = null

        cmps.length = 0
        elms.length = 0
        components.length = 0
        elementConfigs.length = 0
        forloops.length = 0
        props.length = 0
        skips.length = 0
      }
    }
  }`

  const actual = generator.call(scope)

  assert.equal(
    normalize(actual.render.toString()),
    normalize(expectedRender),
    'Generator should return a render function with the correct code'
  )
  assert.ok(
    Array.isArray(actual.effects) && actual.effects.length === 0,
    'Generator should return an empty effects array'
  )
  assert.end()
})

test('Generate render and effect code for a template with a single simple element', (assert) => {
  const templateObject = {
    children: [
      {
        [Symbol.for('componentType')]: 'Element',
      },
    ],
  }

  const expectedRender = `
  function anonymous(parent,component,context,components,effect,getRaw,Log) {
    const elms = []
    const elementConfigs = []
    const forloops = []
    const props = []
    const created = []
    const skips = []
    let componentType
    let rootComponent = component
    let propData
    let slotComponent
    let inSlot = false
    let slotChildCounter = 0
    let cmps = []
    elementConfigs[0] = {}
    elms[0] = this.element({parent: parent || 'root'}, inSlot === true ? slotComponent : component)
    elms[0].populate(elementConfigs[0])
        if(inSlot === true) {
          slotChildCounter -= 1
        }
    return {
      elms,
      cleanup: () => {
        rootComponent = null
        propData = null
        slotComponent = null
        component = null
        parent = null
        cmps.length = 0
        elms.length = 0
        components.length = 0
        elementConfigs.length = 0
        forloops.length = 0
        props.length = 0
        skips.length = 0
      }
    }
  }`

  const actual = generator.call(scope, templateObject)

  assert.equal(
    normalize(actual.render.toString()),
    normalize(expectedRender),
    'Generator should return a render function with the correct code'
  )
  assert.ok(
    Array.isArray(actual.effects) && actual.effects.length === 0,
    'Generator should return an empty effects array'
  )
  assert.end()
})

test('Generate code for a template with a simple element and a simple nested element', (assert) => {
  const templateObject = {
    children: [
      {
        [Symbol.for('componentType')]: 'Element',
        children: [
          {
            [Symbol.for('componentType')]: 'Element',
          },
        ],
      },
    ],
  }

  const expectedRender = `
  function anonymous(parent, component, context, components, effect, getRaw, Log) {
    const elms = []
    const elementConfigs = []
    const forloops = []
    const props = []
    const created = []
    const skips = []
    let componentType
    let rootComponent = component
    let propData
    let slotComponent
    let inSlot = false
    let slotChildCounter = 0
    let cmps = []
    elementConfigs[0] = {}
    elms[0] = this.element({ parent: parent || 'root' }, inSlot === true ? slotComponent : component)
    elms[0].populate(elementConfigs[0])
    if (inSlot === true) {
        slotChildCounter -= 1
    }
    parent = elms[0]
    elementConfigs[1] = {}
    elms[1] = this.element({ parent: parent || 'root' }, inSlot === true ? slotComponent : component)
    elms[1].populate(elementConfigs[1])
    if (inSlot === true) {
        slotChildCounter -= 1
    }

    return {
      elms,
      cleanup: () => {
          rootComponent = null
          propData = null
          slotComponent = null
          component = null
          parent = null

          cmps.length = 0
          elms.length = 0
          components.length = 0
          elementConfigs.length = 0
          forloops.length = 0
          props.length = 0
          skips.length = 0
      }
    }
  }`

  const actual = generator.call(scope, templateObject)

  assert.equal(
    normalize(actual.render.toString()),
    normalize(expectedRender),
    'Generator should return a render function with the correct code'
  )
  assert.ok(
    Array.isArray(actual.effects) && actual.effects.length === 0,
    'Generator should return an empty effects array'
  )
  assert.end()
})

test('Generate code for a template with a single element with attributes', (assert) => {
  const templateObject = {
    children: [
      {
        [Symbol.for('componentType')]: 'Element',
        x: '10',
        y: '20',
      },
    ],
  }

  const expectedRender = `
  function anonymous(parent, component, context, components, effect, getRaw, Log) {
    const elms = []
    const elementConfigs = []
    const forloops = []
    const props = []
    const created = []
    const skips = []
    let componentType
    let rootComponent = component
    let propData
    let slotComponent
    let inSlot = false
    let slotChildCounter = 0
    let cmps = []
    elementConfigs[0] = {}
    elms[0] = this.element({parent: parent || 'root'}, inSlot === true ? slotComponent : component)

    elementConfigs[0]['x'] = 10
    elementConfigs[0]['y'] = 20
    elms[0].populate(elementConfigs[0])
    if (inSlot === true) {
      slotChildCounter -= 1
    }

    return {
      elms,
      cleanup: () => {
        rootComponent = null
        propData = null
        slotComponent = null
        component = null
        parent = null
        cmps.length = 0
        elms.length = 0
        components.length = 0
        elementConfigs.length = 0
        forloops.length = 0
        props.length = 0
        skips.length = 0
      }
    }
  }`

  const actual = generator.call(scope, templateObject)

  assert.equal(
    normalize(actual.render.toString()),
    normalize(expectedRender),
    'Generator should return a render function with the correct code'
  )
  assert.ok(
    Array.isArray(actual.effects) && actual.effects.length === 0,
    'Generator should return an empty effects array'
  )
  assert.end()
})

test('Generate code for a template with a single element with attributes with a boolean like value', (assert) => {
  const templateObject = {
    children: [
      {
        [Symbol.for('componentType')]: 'Element',
        one: 'true',
        two: 'false',
      },
    ],
  }

  const expectedRender = `
  function anonymous(parent, component, context, components, effect, getRaw, Log) {
    const elms = []
    const elementConfigs = []
    const forloops = []
    const props = []
    const created = []
    const skips = []
    let componentType
    let rootComponent = component
    let propData
    let slotComponent
    let inSlot = false
    let slotChildCounter = 0
    let cmps = []
    elementConfigs[0] = {}
    elms[0] = this.element({ parent: parent || 'root' }, inSlot === true ? slotComponent : component)
    elementConfigs[0]['one'] = true
    elementConfigs[0]['two'] = false
    elms[0].populate(elementConfigs[0])

    if (inSlot === true) {
        slotChildCounter -= 1
    }

    return {
      elms,
      cleanup: () => {
        rootComponent = null
        propData = null
        slotComponent = null
        component = null
        parent = null
        cmps.length = 0
        elms.length = 0
        components.length = 0
        elementConfigs.length = 0
        forloops.length = 0
        props.length = 0
        skips.length = 0
      }
    }
  }`

  const actual = generator.call(scope, templateObject)

  assert.equal(
    normalize(actual.render.toString()),
    normalize(expectedRender),
    'Generator should return a render function with the correct code'
  )
  assert.ok(
    Array.isArray(actual.effects) && actual.effects.length === 0,
    'Generator should return an empty effects array'
  )
  assert.end()
})

test('Generate code for a template with a single element with attributes with numeric & alpha numeric value', (assert) => {
  const templateObject = {
    children: [
      {
        [Symbol.for('componentType')]: 'Element',
        x: '10e2',
        y: '100',
        h: '45%',
        w: '45.45%',
        one: 'Pure String',
        two: '123abc',
        three: '1E',
        four: 'E1',
      },
    ],
  }

  const expectedRender = `
  function anonymous(parent, component, context, components, effect, getRaw, Log) {
    const elms = []
    const elementConfigs = []
    const forloops = []
    const props = []
    const created = []
    const skips = []
    let componentType
    let rootComponent = component
    let propData
    let slotComponent
    let inSlot = false
    let slotChildCounter = 0
    let cmps = []
    elementConfigs[0] = {}

    elms[0] = this.element({ parent: parent || 'root' }, inSlot === true ? slotComponent : component)

    elementConfigs[0]['x'] = 1000
    elementConfigs[0]['y'] = 100
    elementConfigs[0]['h'] = parent.node.height * (45 / 100)
    elementConfigs[0]['w'] = parent.node.width * (45.45 / 100)
    elementConfigs[0]['one'] = "Pure String"
    elementConfigs[0]['two'] = "123abc"
    elementConfigs[0]['three'] = 1
    elementConfigs[0]['four'] = "E1"

    elms[0].populate(elementConfigs[0])

    if (inSlot === true) {
        slotChildCounter -= 1
    }

    return {
      elms,
      cleanup: () => {
        rootComponent = null
        propData = null
        slotComponent = null
        component = null
        parent = null
        cmps.length = 0
        elms.length = 0
        components.length = 0
        elementConfigs.length = 0
        forloops.length = 0
        props.length = 0
        skips.length = 0
      }
    }
  }`

  const actual = generator.call(scope, templateObject)
  assert.equal(
    normalize(actual.render.toString()),
    normalize(expectedRender),
    'Generator should return a render function with the correct code'
  )
  assert.ok(
    Array.isArray(actual.effects) && actual.effects.length === 0,
    'Generator should return an empty effects array'
  )
  assert.end()
})

test('Generate code for a template with attributes and a nested element with attributes', (assert) => {
  const templateObject = {
    children: [
      {
        [Symbol.for('componentType')]: 'Element',
        x: '10',
        y: '20',
        children: [
          {
            [Symbol.for('componentType')]: 'Element',
            w: '100',
            h: '300',
          },
        ],
      },
    ],
  }

  const expectedRender = `
  function anonymous(parent, component, context, components, effect, getRaw, Log) {
    const elms = []
    const elementConfigs = []
    const forloops = []
    const props = []
    const created = []
    const skips = []
    let componentType
    let rootComponent = component
    let propData
    let slotComponent
    let inSlot = false
    let slotChildCounter = 0
    let cmps = []
    elementConfigs[0] = {}

    elms[0] = this.element({ parent: parent || 'root' }, inSlot === true ? slotComponent : component)
    elementConfigs[0]['x'] = 10
    elementConfigs[0]['y'] = 20
    elms[0].populate(elementConfigs[0])

    if (inSlot === true) {
        slotChildCounter -= 1
    }

    parent = elms[0]
    elementConfigs[1] = {}

    elms[1] = this.element({ parent: parent || 'root' }, inSlot === true ? slotComponent : component)
    elementConfigs[1]['w'] = 100
    elementConfigs[1]['h'] = 300
    elms[1].populate(elementConfigs[1])

    if (inSlot === true) {
        slotChildCounter -= 1
    }

    return {
      elms,
      cleanup: () => {
        rootComponent = null
        propData = null
        slotComponent = null
        component = null
        parent = null
        cmps.length = 0
        elms.length = 0
        components.length = 0
        elementConfigs.length = 0
        forloops.length = 0
        props.length = 0
        skips.length = 0
      }
    }
  }`

  const actual = generator.call(scope, templateObject)

  assert.equal(
    normalize(actual.render.toString()),
    normalize(expectedRender),
    'Generator should return a render function with the correct code'
  )
  assert.ok(
    Array.isArray(actual.effects) && actual.effects.length === 0,
    'Generator should return an empty effects array'
  )
  assert.end()
})

test('Generate code for a template with attributes and 2 nested elements with attributes', (assert) => {
  const templateObject = {
    children: [
      {
        [Symbol.for('componentType')]: 'Element',
        x: '10',
        y: '20',
        children: [
          {
            [Symbol.for('componentType')]: 'Element',
            w: '100',
            h: '300',
            x: '0',
          },
          {
            [Symbol.for('componentType')]: 'Element',
            w: '100',
            h: '300',
            x: '50',
          },
        ],
      },
    ],
  }

  const expectedRender = `
  function anonymous(parent, component, context, components, effect, getRaw, Log) {
    const elms = []
    const elementConfigs = []
    const forloops = []
    const props = []
    const created = []
    const skips = []
    let componentType
    let rootComponent = component
    let propData
    let slotComponent
    let inSlot = false
    let slotChildCounter = 0
    let cmps = []
    elementConfigs[0] = {}

    elms[0] = this.element({ parent: parent || 'root' }, inSlot === true ? slotComponent : component)
    elementConfigs[0]['x'] = 10
    elementConfigs[0]['y'] = 20
    elms[0].populate(elementConfigs[0])

    if (inSlot === true) {
        slotChildCounter -= 1
    }

    parent = elms[0]
    elementConfigs[1] = {}

    elms[1] = this.element({ parent: parent || 'root' }, inSlot === true ? slotComponent : component)
    elementConfigs[1]['w'] = 100
    elementConfigs[1]['h'] = 300
    elementConfigs[1]['x'] = 0
    elms[1].populate(elementConfigs[1])

    if (inSlot === true) {
        slotChildCounter -= 1
    }

    parent = elms[0]
    elementConfigs[2] = {}

    elms[2] = this.element({ parent: parent || 'root' }, inSlot === true ? slotComponent : component)
    elementConfigs[2]['w'] = 100
    elementConfigs[2]['h'] = 300
    elementConfigs[2]['x'] = 50
    elms[2].populate(elementConfigs[2])

    if (inSlot === true) {
        slotChildCounter -= 1
    }

    return {
      elms,
      cleanup: () => {
        rootComponent = null
        propData = null
        slotComponent = null
        component = null
        parent = null
        cmps.length = 0
        elms.length = 0
        components.length = 0
        elementConfigs.length = 0
        forloops.length = 0
        props.length = 0
        skips.length = 0
      }
    }
  }`

  const actual = generator.call(scope, templateObject)

  assert.equal(
    normalize(actual.render.toString()),
    normalize(expectedRender),
    'Generator should return a render function with the correct code'
  )
  assert.ok(
    Array.isArray(actual.effects) && actual.effects.length === 0,
    'Generator should return an empty effects array'
  )
  assert.end()
})

test('Generate code for a template with attributes and deep nested elements with attributes', (assert) => {
  const templateObject = {
    children: [
      {
        [Symbol.for('componentType')]: 'Element',
        x: '10',
        y: '20',
        children: [
          {
            [Symbol.for('componentType')]: 'Element',
            w: '100',
            h: '300',
            x: '0',
          },
          {
            [Symbol.for('componentType')]: 'Element',
            w: '100',
            h: '300',
            x: '50',
            children: [
              {
                [Symbol.for('componentType')]: 'Element',
                label: 'Hello',
              },
              {
                [Symbol.for('componentType')]: 'Element',
                label: 'World',
              },
            ],
          },
        ],
      },
    ],
  }

  const expectedRender = `
  function anonymous(parent, component, context, components, effect, getRaw, Log) {
    const elms = []
    const elementConfigs = []
    const forloops = []
    const props = []
    const created = []
    const skips = []
    let componentType
    let rootComponent = component
    let propData
    let slotComponent
    let inSlot = false
    let slotChildCounter = 0
    let cmps = []
    elementConfigs[0] = {}

    elms[0] = this.element({ parent: parent || 'root' }, inSlot === true ? slotComponent : component)
    elementConfigs[0]['x'] = 10
    elementConfigs[0]['y'] = 20
    elms[0].populate(elementConfigs[0])

    if (inSlot === true) {
        slotChildCounter -= 1
    }

    parent = elms[0]
    elementConfigs[1] = {}

    elms[1] = this.element({ parent: parent || 'root' }, inSlot === true ? slotComponent : component)
    elementConfigs[1]['w'] = 100
    elementConfigs[1]['h'] = 300
    elementConfigs[1]['x'] = 0
    elms[1].populate(elementConfigs[1])

    if (inSlot === true) {
        slotChildCounter -= 1
    }

    parent = elms[0]
    elementConfigs[2] = {}

    elms[2] = this.element({ parent: parent || 'root' }, inSlot === true ? slotComponent : component)
    elementConfigs[2]['w'] = 100
    elementConfigs[2]['h'] = 300
    elementConfigs[2]['x'] = 50
    elms[2].populate(elementConfigs[2])

    if (inSlot === true) {
        slotChildCounter -= 1
    }

    parent = elms[2]
    elementConfigs[3] = {}

    elms[3] = this.element({ parent: parent || 'root' }, inSlot === true ? slotComponent : component)
    elementConfigs[3]['label'] = "Hello"
    elms[3].populate(elementConfigs[3])

    if (inSlot === true) {
        slotChildCounter -= 1
    }

    parent = elms[2]
    elementConfigs[4] = {}

    elms[4] = this.element({ parent: parent || 'root' }, inSlot === true ? slotComponent : component)
    elementConfigs[4]['label'] = "World"
    elms[4].populate(elementConfigs[4])

    if (inSlot === true) {
        slotChildCounter -= 1
    }

    return {
      elms,
      cleanup: () => {
        rootComponent = null
        propData = null
        slotComponent = null
        component = null
        parent = null
        cmps.length = 0
        elms.length = 0
        components.length = 0
        elementConfigs.length = 0
        forloops.length = 0
        props.length = 0
        skips.length = 0
      }
    }
  }`

  const actual = generator.call(scope, templateObject)

  assert.equal(
    normalize(actual.render.toString()),
    normalize(expectedRender),
    'Generator should return a render function with the correct code'
  )
  assert.ok(
    Array.isArray(actual.effects) && actual.effects.length === 0,
    'Generator should return an empty effects array'
  )
  assert.end()
})

test('Generate code for a template with simple dynamic attributes', (assert) => {
  const templateObject = {
    children: [
      {
        [Symbol.for('componentType')]: 'Element',
        x: '10',
        y: '20',
        ':w': '$foo',
        ':h': '$test',
        test: 'ok',
      },
    ],
  }

  const expectedRender = `
  function anonymous(parent, component, context, components, effect, getRaw, Log) {
    const elms = []
    const elementConfigs = []
    const forloops = []
    const props = []
    const created = []
    const skips = []
    let componentType
    let rootComponent = component
    let propData
    let slotComponent
    let inSlot = false
    let slotChildCounter = 0
    let cmps = []
    elementConfigs[0] = {}

    elms[0] = this.element({ parent: parent || 'root' }, inSlot === true ? slotComponent : component)

    elementConfigs[0]['x'] = 10
    elementConfigs[0]['y'] = 20
    elementConfigs[0]['w'] = component.foo
    elementConfigs[0]['h'] = component.test
    elementConfigs[0]['test'] = "ok"
    elms[0].populate(elementConfigs[0])

    if (inSlot === true) {
        slotChildCounter -= 1
    }

    return {
      elms,
      cleanup: () => {
        rootComponent = null
        propData = null
        slotComponent = null
        component = null
        parent = null
        cmps.length = 0
        elms.length = 0
        components.length = 0
        elementConfigs.length = 0
        forloops.length = 0
        props.length = 0
        skips.length = 0
      }
    }
  }`

  const expectedEffect1 = `
  function anonymous(component, elms, context, components, rootComponent, effect) {
    elms[0].set('w', component.foo)
  }
  `

  const expectedEffect2 = `
  function anonymous(component, elms, context, components, rootComponent, effect) {
    elms[0].set('h', component.test)
 }
  `

  const actual = generator.call(scope, templateObject)

  assert.equal(
    normalize(actual.render.toString()),
    normalize(expectedRender),
    'Generator should return a render function with the correct code'
  )
  assert.ok(
    Array.isArray(actual.effects) && actual.effects.length === 2,
    'Generator should return an effects array with 2 items'
  )
  assert.equal(
    normalize(actual.effects[0].toString()),
    normalize(expectedEffect1),
    'Generator should return first render function with the correct code'
  )
  assert.equal(
    normalize(actual.effects[1].toString()),
    normalize(expectedEffect2),
    'Generator should return second render function with the correct code'
  )

  assert.end()
})

test('Generate code for a template with an attribute with a dash', (assert) => {
  const templateObject = {
    children: [
      {
        [Symbol.for('componentType')]: 'Element',
        'my-Attribute': 'does it work?',
        x: '10',
        y: '20',
      },
    ],
  }

  const expectedRender = `
  function anonymous(parent, component, context, components, effect, getRaw, Log) {
    const elms = []
    const elementConfigs = []
    const forloops = []
    const props = []
    const created = []
    const skips = []
    let componentType
    let rootComponent = component
    let propData
    let slotComponent
    let inSlot = false
    let slotChildCounter = 0
    let cmps = []
    elementConfigs[0] = {}

    elms[0] = this.element({ parent: parent || 'root' }, inSlot === true ? slotComponent : component)
    elementConfigs[0]['my-Attribute'] = "does it work?"
    elementConfigs[0]['x'] = 10
    elementConfigs[0]['y'] = 20
    elms[0].populate(elementConfigs[0])
    if (inSlot === true) {
        slotChildCounter -= 1
    }

    return {
      elms,
      cleanup: () => {
        rootComponent = null
        propData = null
        slotComponent = null
        component = null
        parent = null
        cmps.length = 0
        elms.length = 0
        components.length = 0
        elementConfigs.length = 0
        forloops.length = 0
        props.length = 0
        skips.length = 0
      }
    }
  }`

  const actual = generator.call(scope, templateObject)

  assert.equal(
    normalize(actual.render.toString()),
    normalize(expectedRender),
    'Generator should return a render function with the correct code'
  )
  assert.ok(
    Array.isArray(actual.effects) && actual.effects.length === 0,
    'Generator should return an empty effects array'
  )
  assert.end()
})

test('Generate code for a template with dynamic attributes with code to be evaluated', (assert) => {
  const templateObject = {
    children: [
      {
        [Symbol.for('componentType')]: 'Element',
        ':attribute1': '$foo * 2',
        ':attribute2': "$ok ? 'Yes' : 'No'",
        ':attribute3': "$text.split('').reverse().join('')",
        // ':attribute4': '$bar.foo * $blah.hello' => todo
      },
    ],
  }

  const expectedRender = `
  function anonymous(parent, component, context, components, effect, getRaw, Log) {
    const elms = []
    const elementConfigs = []
    const forloops = []
    const props = []
    const created = []
    const skips = []
    let componentType
    let rootComponent = component
    let propData
    let slotComponent
    let inSlot = false
    let slotChildCounter = 0
    let cmps = []
    elementConfigs[0] = {}

    elms[0] = this.element({ parent: parent || 'root' }, inSlot === true ? slotComponent : component)
    elementConfigs[0]['attribute1'] = component.foo * 2
    elementConfigs[0]['attribute2'] = component.ok ? 'Yes' : 'No'
    elementConfigs[0]['attribute3'] = component.text.split('').reverse().join('')
    elms[0].populate(elementConfigs[0])
    if (inSlot === true) {
        slotChildCounter -= 1
    }

    return {
      elms,
      cleanup: () => {
        rootComponent = null
        propData = null
        slotComponent = null
        component = null
        parent = null
        cmps.length = 0
        elms.length = 0
        components.length = 0
        elementConfigs.length = 0
        forloops.length = 0
        props.length = 0
        skips.length = 0
      }
    }
  }`

  const expectedEffect1 = `
  function anonymous(component, elms, context, components, rootComponent, effect) {
    elms[0].set('attribute1', component.foo * 2)
  }
  `

  const expectedEffect2 = `
  function anonymous(component, elms, context, components, rootComponent, effect) {
    elms[0].set('attribute2', component.ok ? 'Yes' : 'No')
  }
  `

  const expectedEffect3 = `
  function anonymous(component, elms, context, components, rootComponent, effect) {
    elms[0].set('attribute3', component.text.split('').reverse().join(''))
  }
  `

  const actual = generator.call(scope, templateObject)

  assert.equal(
    normalize(actual.render.toString()),
    normalize(expectedRender),
    'Generator should return a render function with the correct code'
  )
  assert.ok(
    Array.isArray(actual.effects) && actual.effects.length === 3,
    'Generator should return an effects array with 3 items'
  )
  assert.equal(
    normalize(actual.effects[0].toString()),
    normalize(expectedEffect1),
    'Generator should return first effect function with the correct code'
  )
  assert.equal(
    normalize(actual.effects[1].toString()),
    normalize(expectedEffect2),
    'Generator should return second effect function with the correct code'
  )
  assert.equal(
    normalize(actual.effects[2].toString()),
    normalize(expectedEffect3),
    'Generator should return third effect function with the correct code'
  )

  assert.end()
})

test('Generate code for a template with attribute (object)', (assert) => {
  const templateObject = {
    children: [
      {
        [Symbol.for('componentType')]: 'Element',
        w: '100',
        h: '100',
        color: '{top: 0xff0000ff, bottom: 0x008000ff, left: 0xffff00ff }',
      },
    ],
  }

  const expectedRender = `
  function anonymous(parent, component, context, components, effect, getRaw, Log) {
    const elms = []
    const elementConfigs = []
    const forloops = []
    const props = []
    const created = []
    const skips = []
    let componentType
    let rootComponent = component
    let propData
    let slotComponent
    let inSlot = false
    let slotChildCounter = 0
    let cmps = []
    elementConfigs[0] = {}

    elms[0] = this.element({ parent: parent || 'root' }, inSlot === true ? slotComponent : component)
    elementConfigs[0]['w'] = 100
    elementConfigs[0]['h'] = 100
    elementConfigs[0]['color'] = "{top: 0xff0000ff, bottom: 0x008000ff, left: 0xffff00ff }"
    elms[0].populate(elementConfigs[0])
    if (inSlot === true) {
        slotChildCounter -= 1
    }

    return {
      elms,
      cleanup: () => {
        rootComponent = null
        propData = null
        slotComponent = null
        component = null
        parent = null
        cmps.length = 0
        elms.length = 0
        components.length = 0
        elementConfigs.length = 0
        forloops.length = 0
        props.length = 0
        skips.length = 0
      }
    }
  }`

  const actual = generator.call(scope, templateObject)
  assert.equal(
    normalize(actual.render.toString()),
    normalize(expectedRender),
    'Generator should return a render function with the correct code'
  )
  assert.ok(
    Array.isArray(actual.effects) && actual.effects.length === 0,
    'Generator should return an empty effects array'
  )

  assert.end()
})

test('Generate code for a template with dynamic attribute (object)', (assert) => {
  const templateObject = {
    children: [
      {
        [Symbol.for('componentType')]: 'Element',
        w: '100',
        h: '100',
        color: '{top: $colorT, bottom: $colorB, left:$colorL}',
      },
    ],
  }

  const expectedRender = `
   function anonymous(parent, component, context, components, effect, getRaw, Log) {
    const elms = []
    const elementConfigs = []
    const forloops = []
    const props = []
    const created = []
    const skips = []
    let componentType
    let rootComponent = component
    let propData
    let slotComponent
    let inSlot = false
    let slotChildCounter = 0
    let cmps = []
    elementConfigs[0] = {}

    elms[0] = this.element({ parent: parent || 'root' }, inSlot === true ? slotComponent : component)
    elementConfigs[0]['w'] = 100
    elementConfigs[0]['h'] = 100
    elementConfigs[0]['color'] = { top: component.colorT, bottom: component.colorB, left: component.colorL }
    elms[0].populate(elementConfigs[0])
    if (inSlot === true) {
        slotChildCounter -= 1
    }

    return {
      elms,
      cleanup: () => {
        rootComponent = null
        propData = null
        slotComponent = null
        component = null
        parent = null
        cmps.length = 0
        elms.length = 0
        components.length = 0
        elementConfigs.length = 0
        forloops.length = 0
        props.length = 0
        skips.length = 0
      }
    }
  }`

  const actual = generator.call(scope, templateObject)

  assert.equal(
    normalize(actual.render.toString()),
    normalize(expectedRender),
    'Generator should return a render function with the correct code'
  )
  assert.ok(
    Array.isArray(actual.effects) && actual.effects.length === 0,
    'Generator should return an empty effects array'
  )

  assert.end()
})

test('Generate code for a template with attribute (object) with mixed dynamic & static value', (assert) => {
  const templateObject = {
    children: [
      {
        [Symbol.for('componentType')]: 'Element',
        w: '100',
        h: '100',
        color: '{top: 0xff0000ff, bottom: $colorB, left: $colorL}',
      },
    ],
  }

  const expectedRender = `
  function anonymous(parent, component, context, components, effect, getRaw, Log) {
    const elms = []
    const elementConfigs = []
    const forloops = []
    const props = []
    const created = []
    const skips = []
    let componentType
    let rootComponent = component
    let propData
    let slotComponent
    let inSlot = false
    let slotChildCounter = 0
    let cmps = []
    elementConfigs[0] = {}

    elms[0] = this.element({ parent: parent || 'root' }, inSlot === true ? slotComponent : component)
    elementConfigs[0]['w'] = 100
    elementConfigs[0]['h'] = 100
    elementConfigs[0]['color'] = { top: 0xff0000ff, bottom: component.colorB, left: component.colorL }
    elms[0].populate(elementConfigs[0])
    if (inSlot === true) {
        slotChildCounter -= 1
    }

    return {
      elms,
      cleanup: () => {
        rootComponent = null
        propData = null
        slotComponent = null
        component = null
        parent = null
        cmps.length = 0
        elms.length = 0
        components.length = 0
        elementConfigs.length = 0
        forloops.length = 0
        props.length = 0
        skips.length = 0
      }
    }
  }`

  const actual = generator.call(scope, templateObject)

  assert.equal(
    normalize(actual.render.toString()),
    normalize(expectedRender),
    'Generator should return a render function with the correct code'
  )
  assert.ok(
    Array.isArray(actual.effects) && actual.effects.length === 0,
    'Generator should return an empty effects array'
  )

  assert.end()
})

test('Generate code for a template with @-listeners', (assert) => {
  const templateObject = {
    children: [
      {
        [Symbol.for('componentType')]: 'Element',
        src: 'myImage.png',
        '@loaded': '$loadedCallback',
        '@error': '$errorCallback',
      },
    ],
  }

  const expectedRender = `
  function anonymous(parent, component, context, components, effect, getRaw, Log) {
    const elms = []
    const elementConfigs = []
    const forloops = []
    const props = []
    const created = []
    const skips = []
    let componentType
    let rootComponent = component
    let propData
    let slotComponent
    let inSlot = false
    let slotChildCounter = 0
    let cmps = []
    elementConfigs[0] = {}

    elms[0] = this.element({ parent: parent || 'root' }, inSlot === true ? slotComponent : component)
    elementConfigs[0]['src'] = "myImage.png"
    elementConfigs[0]['@loaded'] = component['loadedCallback'] && component['loadedCallback'].bind(component)
    elementConfigs[0]['@error'] = component['errorCallback'] && component['errorCallback'].bind(component)
    elms[0].populate(elementConfigs[0])
    if (inSlot === true) {
        slotChildCounter -= 1
    }

    return {
      elms,
      cleanup: () => {
        rootComponent = null
        propData = null
        slotComponent = null
        component = null
        parent = null
        cmps.length = 0
        elms.length = 0
        components.length = 0
        elementConfigs.length = 0
        forloops.length = 0
        props.length = 0
        skips.length = 0
      }
    }
  }`

  const actual = generator.call(scope, templateObject)

  assert.equal(
    normalize(actual.render.toString()),
    normalize(expectedRender),
    'Generator should return a render function with the correct code'
  )
  assert.ok(
    Array.isArray(actual.effects) && actual.effects.length === 0,
    'Generator should return an empty effects array'
  )
  assert.end()
})

test('Generate code for a template with custom components', (assert) => {
  const templateObject = {
    children: [
      {
        [Symbol.for('componentType')]: 'Element',
        children: [
          {
            [Symbol.for('componentType')]: 'Poster',
          },
          {
            [Symbol.for('componentType')]: 'Poster',
          },
        ],
      },
    ],
  }

  const scope = {
    components: {
      Poster: () => {},
    },
  }

  const expectedRender = `
  function anonymous(parent, component, context, components, effect, getRaw, Log) {
    const elms = []
    const elementConfigs = []
    const forloops = []
    const props = []
    const created = []
    const skips = []
    let componentType
    let rootComponent = component
    let propData
    let slotComponent
    let inSlot = false
    let slotChildCounter = 0
    let cmps = []
    elementConfigs[0] = {}

    elms[0] = this.element({ parent: parent || 'root' }, inSlot === true ? slotComponent : component)
    elms[0].populate(elementConfigs[0])
    if (inSlot === true) {
        slotChildCounter -= 1
    }

    cmps[1] = (context.components && context.components['Poster']) || components['Poster']
    parent = elms[0]
    elementConfigs[1] = {}

    elms[1] = this.element({ parent: parent || 'root' }, inSlot === true ? slotComponent : component)
    skips[1] = []
    if (typeof cmps[1] !== 'undefined') {
        for (let key in cmps[1][Symbol.for('config')].props) {
            delete elementConfigs[1][cmps[1][Symbol.for('config')].props[key]]
            skips[1].push(cmps[1][Symbol.for('config')].props[key])
        }
    }

    elms[1].populate(elementConfigs[1])

    if (inSlot === true) {
        slotChildCounter -= 1
    }
    parent = elms[1];
    props[2] = {}
    componentType = props[2]['is'] || 'Poster'
    components[2]
    if (typeof componentType === 'string') {
        components[2] = context.components && context.components[componentType] || components[componentType]
        if (!components[2]) {
            throw new Error('Component "Poster" not found')
        }
    } else if (typeof componentType === 'function' && componentType[Symbol.for('isComponent')] === true) {
        components[2] = componentType
    }

    elms[2] = components[2].call(null, { props: props[2] }, elms[1], component)

    if (elms[2][Symbol.for('slots')][0]) {
        parent = elms[2][Symbol.for('slots')][0]
        slotComponent = elms[2]
        inSlot = true
    } else {
        parent = elms[2][Symbol.for('children')][0]
    }
    if (inSlot === true && slotChildCounter === 0) {
        inSlot = false
    }

    cmps[3] = (context.components && context.components['Poster']) || components['Poster']
    parent = elms[0]
    elementConfigs[3] = {}

    elms[3] = this.element({ parent: parent || 'root' }, inSlot === true ? slotComponent : component)
    skips[3] = []
    if (typeof cmps[3] !== 'undefined') {
        for (let key in cmps[3][Symbol.for('config')].props) {
            delete elementConfigs[3][cmps[3][Symbol.for('config')].props[key]]
            skips[3].push(cmps[3][Symbol.for('config')].props[key])
        }
    }

    elms[3].populate(elementConfigs[3])
    if (inSlot === true) {
        slotChildCounter -= 1
    }

    parent = elms[3];
    props[4] = {}
    componentType = props[4]['is'] || 'Poster'
    components[4]
    if (typeof componentType === 'string') {
        components[4] = context.components && context.components[componentType] || components[componentType]
        if (!components[4]) {
            throw new Error('Component "Poster" not found')
        }
    } else if (typeof componentType === 'function' && componentType[Symbol.for('isComponent')] === true) {
        components[4] = componentType
    }

    elms[4] = components[4].call(null, { props: props[4] }, elms[3], component)

    if (elms[4][Symbol.for('slots')][0]) {
        parent = elms[4][Symbol.for('slots')][0]
        slotComponent = elms[4]
        inSlot = true
    } else {
        parent = elms[4][Symbol.for('children')][0]
    }

    if (inSlot === true && slotChildCounter === 0) {
        inSlot = false
    }

    return {
      elms,
      cleanup: () => {
        rootComponent = null
        propData = null
        slotComponent = null
        component = null
        parent = null

        cmps[1] = null

        props[2] = null
        components[2] = null

        cmps[3] = null

        props[4] = null
        components[4] = null

        cmps.length = 0
        elms.length = 0
        components.length = 0
        elementConfigs.length = 0
        forloops.length = 0
        props.length = 0
        skips.length = 0
      }
    }
  }`

  const actual = generator.call(scope, templateObject)

  assert.equal(
    normalize(actual.render.toString()),
    normalize(expectedRender),
    'Generator should return a render function with the correct code'
  )
  assert.ok(
    Array.isArray(actual.effects) && actual.effects.length === 0,
    'Generator should return an empty effects array'
  )

  assert.end()
})

test('Generate code for a template with an unregistered custom component', (assert) => {
  const templateObject = {
    children: [
      {
        [Symbol.for('componentType')]: 'Element',
        children: [
          {
            [Symbol.for('componentType')]: 'Poster',
          },
          {
            [Symbol.for('componentType')]: 'Poster2',
          },
        ],
      },
    ],
  }

  const scope = {
    components: {
      Poster: () => {},
    },
  }

  const expectedRender = `
  function anonymous(parent, component, context, components, effect, getRaw, Log) {
    const elms = []
    const elementConfigs = []
    const forloops = []
    const props = []
    const created = []
    const skips = []
    let componentType
    let rootComponent = component
    let propData
    let slotComponent
    let inSlot = false
    let slotChildCounter = 0
    let cmps = []
    elementConfigs[0] = {}
    elms[0] = this.element({ parent: parent || 'root' }, inSlot === true ? slotComponent : component)
    elms[0].populate(elementConfigs[0])
    if (inSlot === true) {
        slotChildCounter -= 1
    }

    cmps[1] =  (context.components && context.components['Poster']) || components['Poster']
    parent = elms[0]
    elementConfigs[1] = {}
    elms[1] = this.element({ parent: parent || 'root' }, inSlot === true ? slotComponent : component)
    skips[1] = []
    if (typeof cmps[1] !== 'undefined') {
        for (let key in cmps[1][Symbol.for('config')].props) {
            delete elementConfigs[1][cmps[1][Symbol.for('config')].props[key]]
            skips[1].push(cmps[1][Symbol.for('config')].props[key])
        }
    }
    elms[1].populate(elementConfigs[1])
    if (inSlot === true) {
        slotChildCounter -= 1
    }
    parent = elms[1];
    props[2] = {}
    componentType = props[2]['is'] || 'Poster'
    components[2]
    if (typeof componentType === 'string') {
        components[2] = context.components && context.components[componentType] || components[componentType]
        if (!components[2]) {
            throw new Error('Component "Poster" not found')
        }
    } else if (typeof componentType === 'function' && componentType[Symbol.for('isComponent')] === true) {
        components[2] = componentType
    }
    elms[2] = components[2].call(null, { props: props[2] }, elms[1], component)
    if (elms[2][Symbol.for('slots')][0]) {
        parent = elms[2][Symbol.for('slots')][0]
        slotComponent = elms[2]
        inSlot = true
    } else {
        parent = elms[2][Symbol.for('children')][0]
    }

    if (inSlot === true && slotChildCounter === 0) {
        inSlot = false
    }

    cmps[3] = (context.components && context.components['Poster2']) || components['Poster2']
    parent = elms[0]
    elementConfigs[3] = {}
    elms[3] = this.element({ parent: parent || 'root' }, inSlot === true ? slotComponent : component)
    skips[3] = []
    if (typeof cmps[3] !== 'undefined') {
        for (let key in cmps[3][Symbol.for('config')].props) {
            delete elementConfigs[3][cmps[3][Symbol.for('config')].props[key]]
            skips[3].push(cmps[3][Symbol.for('config')].props[key])
        }
    }
    elms[3].populate(elementConfigs[3])
    if (inSlot === true) {
        slotChildCounter -= 1
    }
    parent = elms[3];
    props[4] = {}
    componentType = props[4]['is'] || 'Poster2'
    components[4]
    if (typeof componentType === 'string') {
        components[4] = context.components && context.components[componentType] || components[componentType]
        if (!components[4]) {
            throw new Error('Component "Poster2" not found')
        }
    } else if (typeof componentType === 'function' && componentType[Symbol.for('isComponent')] === true) {
        components[4] = componentType
    }
    elms[4] = components[4].call(null, { props: props[4] }, elms[3], component)
    if (elms[4][Symbol.for('slots')][0]) {
        parent = elms[4][Symbol.for('slots')][0]
        slotComponent = elms[4]
        inSlot = true
    } else {
        parent = elms[4][Symbol.for('children')][0]
    }

    if (inSlot === true && slotChildCounter === 0) {
        inSlot = false
    }

    return {
      elms,
      cleanup: () => {
        rootComponent = null
        propData = null
        slotComponent = null
        component = null
        parent = null

        cmps[1] = null
        props[2] = null
        components[2] = null

        cmps[3] = null
        props[4] = null
        components[4] = null

        cmps.length = 0
        elms.length = 0
        components.length = 0
        elementConfigs.length = 0
        forloops.length = 0
        props.length = 0
        skips.length = 0
      }
    }
  }`

  const actual = generator.call(scope, templateObject)

  assert.equal(
    normalize(actual.render.toString()),
    normalize(expectedRender),
    'Generator should return a render function with the correct code'
  )
  assert.ok(
    Array.isArray(actual.effects) && actual.effects.length === 0,
    'Generator should return an empty effects array'
  )

  assert.end()
})

test('Generate code for a template with custom components with arguments', (assert) => {
  const templateObject = {
    children: [
      {
        [Symbol.for('componentType')]: 'Element',
        children: [
          {
            [Symbol.for('componentType')]: 'Poster',
            x: '10',
          },
          {
            [Symbol.for('componentType')]: 'Poster',
            x: '100',
            img: '$img',
          },
        ],
      },
    ],
  }

  const scope = {
    components: {
      Poster: () => {},
    },
  }

  const expectedRender = `
  function anonymous(parent, component, context, components, effect, getRaw, Log) {
    const elms = []
    const elementConfigs = []
    const forloops = []
    const props = []
    const created = []
    const skips = []
    let componentType
    let rootComponent = component
    let propData
    let slotComponent
    let inSlot = false
    let slotChildCounter = 0
    let cmps = []
    elementConfigs[0] = {}
    elms[0] = this.element({ parent: parent || 'root' }, inSlot === true ? slotComponent : component)
    elms[0].populate(elementConfigs[0])
    if (inSlot === true) {
        slotChildCounter -= 1
    }

    cmps[1] = (context.components && context.components['Poster']) || components['Poster']
    parent = elms[0]
    elementConfigs[1] = {}
    elms[1] = this.element({ parent: parent || 'root' }, inSlot === true ? slotComponent : component)
    elementConfigs[1]['x'] = 10
    skips[1] = []
    if (typeof cmps[1] !== 'undefined') {
        for (let key in cmps[1][Symbol.for('config')].props) {
            delete elementConfigs[1][cmps[1][Symbol.for('config')].props[key]]
            skips[1].push(cmps[1][Symbol.for('config')].props[key])
        }
    }
    elms[1].populate(elementConfigs[1])
    if (inSlot === true) {
        slotChildCounter -= 1
    }

    parent = elms[1];
    props[2] = {}
    props[2]['x'] = 10
    componentType = props[2]['is'] || 'Poster'
    components[2]
    if (typeof componentType === 'string') {
        components[2] = context.components && context.components[componentType] || components[componentType]
        if (!components[2]) {
            throw new Error('Component "Poster" not found')
        }
    } else if (typeof componentType === 'function' && componentType[Symbol.for('isComponent')] === true) {
        components[2] = componentType
    }
    elms[2] = components[2].call(null, { props: props[2] }, elms[1], component)
    if (elms[2][Symbol.for('slots')][0]) {
        parent = elms[2][Symbol.for('slots')][0]
        slotComponent = elms[2]
        inSlot = true
    } else {
        parent = elms[2][Symbol.for('children')][0]
    }

    if (inSlot === true && slotChildCounter === 0) {
        inSlot = false
    }
    cmps[3] = (context.components && context.components['Poster']) || components['Poster']
    parent = elms[0]
    elementConfigs[3] = {}
    elms[3] = this.element({ parent: parent || 'root' }, inSlot === true ? slotComponent : component)
    elementConfigs[3]['x'] = 100
    elementConfigs[3]['img'] = component.img
    skips[3] = []
    if (typeof cmps[3] !== 'undefined') {
        for (let key in cmps[3][Symbol.for('config')].props) {
            delete elementConfigs[3][cmps[3][Symbol.for('config')].props[key]]
            skips[3].push(cmps[3][Symbol.for('config')].props[key])
        }
    }
    elms[3].populate(elementConfigs[3])
    if (inSlot === true) {
        slotChildCounter -= 1
    }
    parent = elms[3];
    props[4] = {}
    props[4]['x'] = 100
    props[4]['img'] = component.img
    componentType = props[4]['is'] || 'Poster'
    components[4]
    if (typeof componentType === 'string') {
        components[4] = context.components && context.components[componentType] || components[componentType]
        if (!components[4]) {
            throw new Error('Component "Poster" not found')
        }
    } else if (typeof componentType === 'function' && componentType[Symbol.for('isComponent')] === true) {
        components[4] = componentType
    }
    elms[4] = components[4].call(null, { props: props[4] }, elms[3], component)
    if (elms[4][Symbol.for('slots')][0]) {
        parent = elms[4][Symbol.for('slots')][0]
        slotComponent = elms[4]
        inSlot = true
    } else {
        parent = elms[4][Symbol.for('children')][0]
    }

    if (inSlot === true && slotChildCounter === 0) {
        inSlot = false
    }

    return {
      elms,
      cleanup: () => {
        rootComponent = null
        propData = null
        slotComponent = null
        component = null
        parent = null
        cmps[1] = null
        props[2] = null
        components[2] = null
        cmps[3] = null
        props[4] = null
        components[4] = null
        cmps.length = 0
        elms.length = 0
        components.length = 0
        elementConfigs.length = 0
        forloops.length = 0
        props.length = 0
        skips.length = 0
      }
    }
  }`

  const actual = generator.call(scope, templateObject)

  assert.equal(
    normalize(actual.render.toString()),
    normalize(expectedRender),
    'Generator should return a render function with the correct code'
  )
  assert.ok(
    Array.isArray(actual.effects) && actual.effects.length === 0,
    'Generator should return an empty effects array'
  )

  assert.end()
})

test('Generate code for a template with custom components with argument value as numeric & alpha numeric', (assert) => {
  const templateObject = {
    children: [
      {
        [Symbol.for('componentType')]: 'Element',
        children: [
          {
            [Symbol.for('componentType')]: 'Poster',
            x: '10e2',
            y: '100',
            h: '45%',
            w: '45.45%',
            one: 'Pure String',
            two: '123abc',
            three: '1E',
            four: 'E1',
          },
        ],
      },
    ],
  }

  const scope = {
    components: {
      Poster: () => {},
    },
  }

  const expectedRender = `
  function anonymous(parent, component, context, components, effect, getRaw, Log) {
    const elms = []
    const elementConfigs = []
    const forloops = []
    const props = []
    const created = []
    const skips = []
    let componentType
    let rootComponent = component
    let propData
    let slotComponent
    let inSlot = false
    let slotChildCounter = 0
    let cmps = []
    elementConfigs[0] = {}

    elms[0] = this.element({ parent: parent || 'root' }, inSlot === true ? slotComponent : component)
    elms[0].populate(elementConfigs[0])

    if (inSlot === true) {
        slotChildCounter -= 1
    }

    cmps[1] =  (context.components && context.components['Poster']) || components['Poster']
    parent = elms[0]
    elementConfigs[1] = {}

    elms[1] = this.element({ parent: parent || 'root' }, inSlot === true ? slotComponent : component)

    elementConfigs[1]['x'] = 1000
    elementConfigs[1]['y'] = 100
    elementConfigs[1]['h'] = parent.node.height * (45 / 100)
    elementConfigs[1]['w'] = parent.node.width * (45.45 / 100)
    elementConfigs[1]['one'] = "Pure String"
    elementConfigs[1]['two'] = "123abc"
    elementConfigs[1]['three'] = 1
    elementConfigs[1]['four'] = "E1"

    skips[1] = []
    if (typeof cmps[1] !== 'undefined') {
        for (let key in cmps[1][Symbol.for('config')].props) {
            delete elementConfigs[1][cmps[1][Symbol.for('config')].props[key]]
            skips[1].push(cmps[1][Symbol.for('config')].props[key])
        }
    }

    elms[1].populate(elementConfigs[1])

    if (inSlot === true) {
        slotChildCounter -= 1
    }

    parent = elms[1];
    props[2] = {}

    props[2]['x'] = 1000
    props[2]['y'] = 100
    props[2]['h'] = parent.node.height * (45 / 100)
    props[2]['w'] = parent.node.width * (45.45 / 100)
    props[2]['one'] = "Pure String"
    props[2]['two'] = "123abc"
    props[2]['three'] = 1
    props[2]['four'] = "E1"

    componentType = props[2]['is'] || 'Poster'
    components[2]
    if (typeof componentType === 'string') {
        components[2] = context.components && context.components[componentType] || components[componentType]
        if (!components[2]) {
            throw new Error('Component "Poster" not found')
        }
    } else if (typeof componentType === 'function' && componentType[Symbol.for('isComponent')] === true) {
        components[2] = componentType
    }

    elms[2] = components[2].call(null, { props: props[2] }, elms[1], component)

    if (elms[2][Symbol.for('slots')][0]) {
        parent = elms[2][Symbol.for('slots')][0]
        slotComponent = elms[2]
        inSlot = true
    } else {
        parent = elms[2][Symbol.for('children')][0]
    }

    if (inSlot === true && slotChildCounter === 0) {
        inSlot = false
    }

    return {
      elms,
      cleanup: () => {
        rootComponent = null
        propData = null
        slotComponent = null
        component = null
        parent = null
        cmps[1] = null
        props[2] = null
        components[2] = null
        cmps.length = 0
        elms.length = 0
        components.length = 0
        elementConfigs.length = 0
        forloops.length = 0
        props.length = 0
        skips.length = 0
      }
    }
  }`

  const actual = generator.call(scope, templateObject)

  assert.equal(
    normalize(actual.render.toString()),
    normalize(expectedRender),
    'Generator should return a render function with the correct code'
  )
  assert.ok(
    Array.isArray(actual.effects) && actual.effects.length === 0,
    'Generator should return an empty effects array'
  )

  assert.end()
})

test('Generate code for a template with custom components with reactive props', (assert) => {
  const templateObject = {
    children: [
      {
        [Symbol.for('componentType')]: 'Element',
        children: [
          {
            [Symbol.for('componentType')]: 'Poster',
            x: '10',
            ':img': '$image',
          },
          {
            [Symbol.for('componentType')]: 'Poster',
            x: '100',
            ':img': '$image',
          },
        ],
      },
    ],
  }

  const scope = {
    components: {
      Poster: () => {},
    },
  }

  const expectedRender = `
  function anonymous(parent, component, context, components, effect, getRaw, Log) {
    const elms = []
    const elementConfigs = []
    const forloops = []
    const props = []
    const created = []
    const skips = []
    let componentType
    let rootComponent = component
    let propData
    let slotComponent
    let inSlot = false
    let slotChildCounter = 0
    let cmps = []
    elementConfigs[0] = {}
    elms[0] = this.element({ parent: parent || 'root' }, inSlot === true ? slotComponent : component)
    elms[0].populate(elementConfigs[0])
    if (inSlot === true) {
        slotChildCounter -= 1
    }

    cmps[1] = (context.components && context.components['Poster']) || components['Poster']
    parent = elms[0]
    elementConfigs[1] = {}
    elms[1] = this.element({ parent: parent || 'root' }, inSlot === true ? slotComponent : component)
    elementConfigs[1]['x'] = 10
    elementConfigs[1]['img'] = component.image
    skips[1] = []
    if (typeof cmps[1] !== 'undefined') {
        for (let key in cmps[1][Symbol.for('config')].props) {
            delete elementConfigs[1][cmps[1][Symbol.for('config')].props[key]]
            skips[1].push(cmps[1][Symbol.for('config')].props[key])
        }
    }
    elms[1].populate(elementConfigs[1])
    if (inSlot === true) {
        slotChildCounter -= 1
    }

    parent = elms[1];
    props[2] = {}
    props[2]['x'] = 10
    propData = component.image
    if (Array.isArray(propData) === true) {
        propData = getRaw(propData).slice(0)
    }
    props[2]['img'] = propData
    componentType = props[2]['is'] || 'Poster'
    components[2]
    if (typeof componentType === 'string') {
        components[2] = context.components && context.components[componentType] || components[componentType]
        if (!components[2]) {
            throw new Error('Component "Poster" not found')
        }
    } else if (typeof componentType === 'function' && componentType[Symbol.for('isComponent')] === true) {
        components[2] = componentType
    }
    elms[2] = components[2].call(null, { props: props[2] }, elms[1], component)
    if (elms[2][Symbol.for('slots')][0]) {
        parent = elms[2][Symbol.for('slots')][0]
        slotComponent = elms[2]
        inSlot = true
    } else {
        parent = elms[2][Symbol.for('children')][0]
    }

    if (inSlot === true && slotChildCounter === 0) {
        inSlot = false
    }

    cmps[3] = (context.components && context.components['Poster']) || components['Poster']
    parent = elms[0]
    elementConfigs[3] = {}
    elms[3] = this.element({ parent: parent || 'root' }, inSlot === true ? slotComponent : component)
    elementConfigs[3]['x'] = 100
    elementConfigs[3]['img'] = component.image
    skips[3] = []
    if (typeof cmps[3] !== 'undefined') {
        for (let key in cmps[3][Symbol.for('config')].props) {
            delete elementConfigs[3][cmps[3][Symbol.for('config')].props[key]]
            skips[3].push(cmps[3][Symbol.for('config')].props[key])
        }
    }
    elms[3].populate(elementConfigs[3])
    if (inSlot === true) {
        slotChildCounter -= 1
    }

    parent = elms[3];
    props[4] = {}
    props[4]['x'] = 100
    propData = component.image
    if (Array.isArray(propData) === true) {
        propData = getRaw(propData).slice(0)
    }
    props[4]['img'] = propData
    componentType = props[4]['is'] || 'Poster'
    components[4]
    if (typeof componentType === 'string') {
        components[4] = context.components && context.components[componentType] || components[componentType]
        if (!components[4]) {
            throw new Error('Component "Poster" not found')
        }
    } else if (typeof componentType === 'function' && componentType[Symbol.for('isComponent')] === true) {
        components[4] = componentType
    }
    elms[4] = components[4].call(null, { props: props[4] }, elms[3], component)
    if (elms[4][Symbol.for('slots')][0]) {
        parent = elms[4][Symbol.for('slots')][0]
        slotComponent = elms[4]
        inSlot = true
    } else {
        parent = elms[4][Symbol.for('children')][0]
    }

    if (inSlot === true && slotChildCounter === 0) {
        inSlot = false
    }

    return {
      elms,
      cleanup: () => {
        rootComponent = null
        propData = null
        slotComponent = null
        component = null
        parent = null
        cmps[1] = null
        props[2] = null
        components[2] = null
        cmps[3] = null
        props[4] = null
        components[4] = null
        cmps.length = 0
        elms.length = 0
        components.length = 0
        elementConfigs.length = 0
        forloops.length = 0
        props.length = 0
        skips.length = 0
      }
    }
  }`

  const expectedEffect1 = `
   function anonymous(component, elms, context, components, rootComponent, effect) {
    if (typeof skips === 'undefined' || (typeof skips[1] === 'undefined' || skips[1].indexOf('img') === -1))
        elms[1].set('img', component.image)
  }
  `

  const expectedEffect2 = `
  function anonymous(component,elms,context,components,rootComponent,effect) {
    elms[2][Symbol.for('props')]['img'] = component.image
  }
  `

  const expectedEffect3 = `
  function anonymous(component, elms, context, components, rootComponent, effect) {
    if (typeof skips === 'undefined' || (typeof skips[3] === 'undefined' ||  skips[3].indexOf('img') === -1))
        elms[3].set('img', component.image)
    }
  `

  const expectedEffect4 = `
  function anonymous(component,elms,context,components,rootComponent,effect) {
    elms[4][Symbol.for('props')]['img'] = component.image
  }
  `

  const actual = generator.call(scope, templateObject)

  assert.equal(
    normalize(actual.render.toString()),
    normalize(expectedRender),
    'Generator should return a render function with the correct code'
  )

  assert.ok(
    Array.isArray(actual.effects) && actual.effects.length === 4,
    'Generator should return an effects array with 4 functions'
  )

  assert.equal(
    normalize(actual.effects[0].toString()),
    normalize(expectedEffect1),
    'Generator should return an effect function that sets the value on the node'
  )

  assert.equal(
    normalize(actual.effects[1].toString()),
    normalize(expectedEffect2),
    'Generator should return an effect function that updates a prop on the first custom component'
  )

  assert.equal(
    normalize(actual.effects[2].toString()),
    normalize(expectedEffect3),
    'Generator should return an effect function that sets the value on the node'
  )

  assert.equal(
    normalize(actual.effects[3].toString()),
    normalize(expectedEffect4),
    'Generator should return an effect function that updates a prop on the second custom component'
  )

  assert.end()
})

test('Generate code for a template with a transition attributes', (assert) => {
  const templateObject = {
    children: [
      {
        ':x': '{transition: $myX}',
        ':y': '{transition: {value: $myY, duration: 600}}',
        [Symbol.for('componentType')]: 'Element',
      },
    ],
  }

  const expectedRender = `
  function anonymous(parent, component, context, components, effect, getRaw, Log) {
    const elms = []
    const elementConfigs = []
    const forloops = []
    const props = []
    const created = []
    const skips = []
    let componentType
    let rootComponent = component
    let propData
    let slotComponent
    let inSlot = false
    let slotChildCounter = 0
    let cmps = []
    elementConfigs[0] = {}

    elms[0] = this.element({ parent: parent || 'root' }, inSlot === true ? slotComponent : component)
    elementConfigs[0]['x'] = { transition: component.myX }
    elementConfigs[0]['y'] = { transition: { value: component.myY, duration: 600 } }
    elms[0].populate(elementConfigs[0])

    if (inSlot === true) {
        slotChildCounter -= 1
    }

    return {
      elms,
      cleanup: () => {
        rootComponent = null
        propData = null
        slotComponent = null
        component = null
        parent = null
        cmps.length = 0
        elms.length = 0
        components.length = 0
        elementConfigs.length = 0
        forloops.length = 0
        props.length = 0
        skips.length = 0
      }
    }
  }`

  const actual = generator.call(scope, templateObject)

  assert.equal(
    normalize(actual.render.toString()),
    normalize(expectedRender),
    'Generator should return a render function with the correct code'
  )
  assert.ok(
    Array.isArray(actual.effects) && actual.effects.length !== 0,
    'Generator should not return an empty effects array'
  )
  assert.end()
})

test('Generate code for a template with slot content', (assert) => {
  const scope = {
    components: {
      Page: () => {},
    },
  }

  const templateObject = {
    children: [
      {
        [Symbol.for('componentType')]: 'Element',
        children: [
          {
            [Symbol.for('componentType')]: 'Page',
            w: '1920',
            h: '1080',
            children: [
              {
                [Symbol.for('componentType')]: 'Element',
                x: '100',
                y: '$y',
                ':rotation': '$rotate',
              },
            ],
          },
        ],
      },
    ],
  }

  const expectedRender = `
  function anonymous(parent, component, context, components, effect, getRaw, Log) {
    const elms = []
    const elementConfigs = []
    const forloops = []
    const props = []
    const created = []
    const skips = []
    let componentType
    let rootComponent = component
    let propData
    let slotComponent
    let inSlot = false
    let slotChildCounter = 0
    let cmps = []
    elementConfigs[0] = {}
    elms[0] = this.element({ parent: parent || 'root' }, inSlot === true ? slotComponent : component)
    elms[0].populate(elementConfigs[0])
    if (inSlot === true) {
        slotChildCounter -= 1
    }

    cmps[1] = (context.components && context.components['Page']) || components['Page']
    parent = elms[0]
    elementConfigs[1] = {}
    elms[1] = this.element({ parent: parent || 'root' }, inSlot === true ? slotComponent : component)
    elementConfigs[1]['w'] = 1920
    elementConfigs[1]['h'] = 1080
    skips[1] = []
    if (typeof cmps[1] !== 'undefined') {
        for (let key in cmps[1][Symbol.for('config')].props) {
            delete elementConfigs[1][cmps[1][Symbol.for('config')].props[key]]
            skips[1].push(cmps[1][Symbol.for('config')].props[key])
        }
    }
    elms[1].populate(elementConfigs[1])
    if (inSlot === true) {
        slotChildCounter -= 1
    }

    parent = elms[1];
    props[2] = {}
    props[2]['w'] = 1920
    props[2]['h'] = 1080
    componentType = props[2]['is'] || 'Page'
    components[2]
    if (typeof componentType === 'string') {
        components[2] = context.components && context.components[componentType] || components[componentType]
        if (!components[2]) {
            throw new Error('Component "Page" not found')
        }
    } else if (typeof componentType === 'function' && componentType[Symbol.for('isComponent')] === true) {
        components[2] = componentType
    }
    elms[2] = components[2].call(null, { props: props[2] }, elms[1], component)
    if (elms[2][Symbol.for('slots')][0]) {
        parent = elms[2][Symbol.for('slots')][0]
        slotComponent = elms[2]
        inSlot = true
    } else {
        parent = elms[2][Symbol.for('children')][0]
    }
    if (inSlot === true) {
        slotChildCounter = 1 + 1
    }

    elementConfigs[3] = {}
    elms[3] = this.element({ parent: parent || 'root' }, inSlot === true ? slotComponent : component)
    elms[3].populate(elementConfigs[3])
    if (inSlot === true) {
        slotChildCounter -= 1
    }

    parent = elms[3]
    elementConfigs[4] = {}
    elms[4] = this.element({ parent: parent || 'root' }, inSlot === true ? slotComponent : component)
    elementConfigs[4]['x'] = 100
    elementConfigs[4]['y'] = component.y
    elementConfigs[4]['rotation'] = component.rotate
    elms[4].populate(elementConfigs[4])
    if (inSlot === true) {
        slotChildCounter -= 1
    }

    if (inSlot === true && slotChildCounter === 0) {
        inSlot = false
    }

    return {
      elms,
      cleanup: () => {
        rootComponent = null
        propData = null
        slotComponent = null
        component = null
        parent = null
        cmps[1] = null
        props[2] = null
        components[2] = null
        cmps.length = 0
        elms.length = 0
        components.length = 0
        elementConfigs.length = 0
        forloops.length = 0
        props.length = 0
        skips.length = 0
      }
    }
  }`

  const expectedEffect1 = `
    function anonymous(component,elms,context,components,rootComponent,effect){
      elms[4].set('rotation', component.rotate)
    }
  `

  const actual = generator.call(scope, templateObject)

  assert.equal(
    normalize(actual.render.toString()),
    normalize(expectedRender),
    'Generator should return a render function with the correct code'
  )

  assert.ok(
    Array.isArray(actual.effects) && actual.effects.length === 1,
    'Generator should return an effects array with 1 item'
  )

  assert.equal(
    normalize(actual.effects[0].toString()),
    normalize(expectedEffect1),
    'Generator should return an effect function for the reactive rotation attribute'
  )

  assert.end()
})

test('Generate code for a template with slot content, using a named slot', (assert) => {
  const scope = {
    components: {
      Page: () => {},
    },
  }

  const templateObject = {
    children: [
      {
        [Symbol.for('componentType')]: 'Element',
        children: [
          {
            [Symbol.for('componentType')]: 'Page',
            w: '1920',
            h: '1080',
            children: [
              {
                [Symbol.for('componentType')]: 'Element',
                x: '100',
                y: '$y',
                slot: 'mySlot',
              },
            ],
          },
        ],
      },
    ],
  }

  const expectedRender = `
  function anonymous(parent, component, context, components, effect, getRaw, Log) {
    const elms = []
    const elementConfigs = []
    const forloops = []
    const props = []
    const created = []
    const skips = []
    let componentType
    let rootComponent = component
    let propData
    let slotComponent
    let inSlot = false
    let slotChildCounter = 0
    let cmps = []
    elementConfigs[0] = {}
    elms[0] = this.element({ parent: parent || 'root' }, inSlot === true ? slotComponent : component)
    elms[0].populate(elementConfigs[0])
    if (inSlot === true) {
        slotChildCounter -= 1
    }

    cmps[1] = (context.components && context.components['Page']) || components['Page']
    parent = elms[0]
    elementConfigs[1] = {}
    elms[1] = this.element({ parent: parent || 'root' }, inSlot === true ? slotComponent : component)
    elementConfigs[1]['w'] = 1920
    elementConfigs[1]['h'] = 1080
    skips[1] = []
    if (typeof cmps[1] !== 'undefined') {
        for (let key in cmps[1][Symbol.for('config')].props) {
            delete elementConfigs[1][cmps[1][Symbol.for('config')].props[key]]
            skips[1].push(cmps[1][Symbol.for('config')].props[key])
        }
    }
    elms[1].populate(elementConfigs[1])
    if (inSlot === true) {
        slotChildCounter -= 1
    }

    parent = elms[1];
    props[2] = {}
    props[2]['w'] = 1920
    props[2]['h'] = 1080
    componentType = props[2]['is'] || 'Page'
    components[2]
    if (typeof componentType === 'string') {
        components[2] = context.components && context.components[componentType] || components[componentType]
        if (!components[2]) {
            throw new Error('Component "Page" not found')
        }
    } else if (typeof componentType === 'function' && componentType[Symbol.for('isComponent')] === true) {
        components[2] = componentType
    }
    elms[2] = components[2].call(null, { props: props[2] }, elms[1], component)
    if (elms[2][Symbol.for('slots')][0]) {
        parent = elms[2][Symbol.for('slots')][0]
        slotComponent = elms[2]
        inSlot = true
    } else {
        parent = elms[2][Symbol.for('children')][0]
    }

    if (inSlot === true) {
        slotChildCounter = 1 + 1
    }

    elementConfigs[3] = {}
    elms[3] = this.element({ parent: parent || 'root' }, inSlot === true ? slotComponent : component)
    elms[3].populate(elementConfigs[3])
    if (inSlot === true) {
        slotChildCounter -= 1
    }

    parent = elms[3]
    elementConfigs[4] = {}
    elms[4] = this.element({ parent: parent || 'root' }, inSlot === true ? slotComponent : component)
    elementConfigs[4]['x'] = 100
    elementConfigs[4]['y'] = component.y
    elementConfigs[4]['parent'] = slotComponent[Symbol.for('slots')] !== undefined &&
        Array.isArray(slotComponent[Symbol.for('slots')]) === true &&
        slotComponent[Symbol.for('slots')].filter(slot => slot.ref === 'mySlot').shift() || parent
    elementConfigs[4]['slot'] = "mySlot"
    elms[4].populate(elementConfigs[4])

    if (inSlot === true) {
        slotChildCounter -= 1
    }

    if (inSlot === true && slotChildCounter === 0) {
        inSlot = false
    }

    return {
      elms,
      cleanup: () => {
        rootComponent = null
        propData = null
        slotComponent = null
        component = null
        parent = null
        cmps[1] = null
        props[2] = null
        components[2] = null
        cmps.length = 0
        elms.length = 0
        components.length = 0
        elementConfigs.length = 0
        forloops.length = 0
        props.length = 0
        skips.length = 0
      }
    }
  }`

  const actual = generator.call(scope, templateObject)

  assert.equal(
    normalize(actual.render.toString()),
    normalize(expectedRender),
    'Generator should return a render function with the correct code'
  )

  assert.ok(
    Array.isArray(actual.effects) && actual.effects.length === 0,
    'Generator should return an empty effects array'
  )

  assert.end()
})

test('Generate code for a template with a slot', (assert) => {
  const templateObject = {
    children: [
      {
        [Symbol.for('componentType')]: 'Element',
        children: [
          {
            [Symbol.for('componentType')]: 'Element',
            w: '1920',
            h: '1080',
            children: [
              {
                [Symbol.for('componentType')]: 'Slot',
                x: '100',
                y: '$y',
              },
            ],
          },
        ],
      },
    ],
  }

  const expectedRender = `
  function anonymous(parent, component, context, components, effect, getRaw, Log) {
    const elms = []
    const elementConfigs = []
    const forloops = []
    const props = []
    const created = []
    const skips = []
    let componentType
    let rootComponent = component
    let propData
    let slotComponent
    let inSlot = false
    let slotChildCounter = 0
    let cmps = []
    elementConfigs[0] = {}

    elms[0] = this.element({ parent: parent || 'root' }, inSlot === true ? slotComponent : component)
    elms[0].populate(elementConfigs[0])

    if (inSlot === true) {
        slotChildCounter -= 1
    }
    parent = elms[0]
    elementConfigs[1] = {}
    elms[1] = this.element({ parent: parent || 'root' }, inSlot === true ? slotComponent : component)
    elementConfigs[1]['w'] = 1920
    elementConfigs[1]['h'] = 1080
    elms[1].populate(elementConfigs[1])

    if (inSlot === true) {
        slotChildCounter -= 1
    }

    parent = elms[1]
    elementConfigs[2] = {}
    elms[2] = this.element({ parent: parent || 'root' }, inSlot === true ? slotComponent : component)
    elementConfigs[2][Symbol.for('isSlot')] = true
    elementConfigs[2]['x'] = 100
    elementConfigs[2]['y'] = component.y
    elms[2].populate(elementConfigs[2])
    if (inSlot === true) {
        slotChildCounter -= 1
    }

    return {
      elms,
      cleanup: () => {
        rootComponent = null
        propData = null
        slotComponent = null
        component = null
        parent = null
        cmps.length = 0
        elms.length = 0
        components.length = 0
        elementConfigs.length = 0
        forloops.length = 0
        props.length = 0
        skips.length = 0
      }
    }
  }`

  const actual = generator.call(scope, templateObject)

  assert.equal(
    normalize(actual.render.toString()),
    normalize(expectedRender),
    'Generator should return a render function with the correct code'
  )

  assert.ok(
    Array.isArray(actual.effects) && actual.effects.length === 0,
    'Generator should return an empty effects array'
  )

  assert.end()
})

test('Generate code for a template with inline Text', (assert) => {
  const templateObject = {
    children: [
      {
        [Symbol.for('componentType')]: 'Element',
        children: [
          {
            [Symbol.for('componentType')]: 'Text',
            [Symbol.for('tagContent')]: 'Hello Blits!',
          },
        ],
      },
    ],
  }

  const expectedRender = `
  function anonymous(parent, component, context, components, effect, getRaw, Log) {
    const elms = []
    const elementConfigs = []
    const forloops = []
    const props = []
    const created = []
    const skips = []
    let componentType
    let rootComponent = component
    let propData
    let slotComponent
    let inSlot = false
    let slotChildCounter = 0
    let cmps = []
    elementConfigs[0] = {}

    elms[0] = this.element({ parent: parent || 'root' }, inSlot === true ? slotComponent : component)
    elms[0].populate(elementConfigs[0])

    if (inSlot === true) {
        slotChildCounter -= 1
    }

<<<<<<< HEAD
      parent = elms[0]
      const elementConfig1 = {}
      elms[1] = this.element({ parent: parent || 'root' }, inSlot === true ? slotComponent : component)
      elementConfig1['__textnode'] = true
      elementConfig1['content'] = 'HelloBlits!'
      elms[1].populate(elementConfig1)
      if (inSlot === true) {
=======
    parent = elms[0]
    elementConfigs[1] = {}
    elms[1] = this.element({ parent: parent || 'root' }, inSlot === true ? slotComponent : component)
    elementConfigs[1]['content'] = 'Hello Blits!'
    elementConfigs[1]['__textnode'] = true
    elms[1].populate(elementConfigs[1])
    if (inSlot === true) {
>>>>>>> cb315331
        slotChildCounter -= 1
    }

    return {
      elms,
      cleanup: () => {
        rootComponent = null
        propData = null
        slotComponent = null
        component = null
        parent = null
        cmps.length = 0
        elms.length = 0
        components.length = 0
        elementConfigs.length = 0
        forloops.length = 0
        props.length = 0
        skips.length = 0
      }
    }
  }`

  const actual = generator.call(scope, templateObject)

  assert.equal(
    normalize(actual.render.toString()),
    normalize(expectedRender),
    'Generator should return a render function with the correct code'
  )
  assert.ok(
    Array.isArray(actual.effects) && actual.effects.length === 0,
    'Generator should return an empty effects array'
  )
  assert.end()
})

test('Generate code for a template with inline dynamic Text', (assert) => {
  const templateObject = {
    children: [
      {
        [Symbol.for('componentType')]: 'Element',
        children: [
          {
            [Symbol.for('componentType')]: 'Text',
            [Symbol.for('tagContent')]: '{{$myText}}',
          },
        ],
      },
    ],
  }

  const expectedRender = `
  function anonymous(parent, component, context, components, effect, getRaw, Log) {
    const elms = []
    const elementConfigs = []
    const forloops = []
    const props = []
    const created = []
    const skips = []
    let componentType
    let rootComponent = component
    let propData
    let slotComponent
    let inSlot = false
    let slotChildCounter = 0
    let cmps = []
    elementConfigs[0] = {}

    elms[0] = this.element({ parent: parent || 'root' }, inSlot === true ? slotComponent : component)
    elms[0].populate(elementConfigs[0])

    if (inSlot === true) {
        slotChildCounter -= 1
    }

<<<<<<< HEAD
      parent = elms[0]
      const elementConfig1 = {}
      elms[1] = this.element({ parent: parent || 'root' }, inSlot === true ? slotComponent : component)
      elementConfig1['__textnode'] = true
      elementConfig1['content'] = (component.myText)
      elms[1].populate(elementConfig1)
=======
    parent = elms[0]
    elementConfigs[1] = {}
    elms[1] = this.element({ parent: parent || 'root' }, inSlot === true ? slotComponent : component)
    elementConfigs[1]['content'] = component.myText
    elementConfigs[1]['__textnode'] = true
    elms[1].populate(elementConfigs[1])
>>>>>>> cb315331

    if (inSlot === true) {
        slotChildCounter -= 1
    }

    return {
      elms,
      cleanup: () => {
        rootComponent = null
        propData = null
        slotComponent = null
        component = null
        parent = null
        cmps.length = 0
        elms.length = 0
        components.length = 0
        elementConfigs.length = 0
        forloops.length = 0
        props.length = 0
        skips.length = 0
      }
    }
  }`

  const actual = generator.call(scope, templateObject)

  assert.equal(
    normalize(actual.render.toString()),
    normalize(expectedRender),
    'Generator should return a render function with the correct code'
  )
  assert.ok(
    Array.isArray(actual.effects) && actual.effects.length === 1,
    'Generator should return effects array with length 1'
  )
  assert.end()
})

test('Generate code for a template with inline dynamic Text embedded in static text', (assert) => {
  const templateObject = {
    children: [
      {
        [Symbol.for('componentType')]: 'Element',
        children: [
          {
            [Symbol.for('componentType')]: 'Text',
            [Symbol.for('tagContent')]: 'Hello {{$firstname}} {{$lastname}}, how are you?',
          },
        ],
      },
    ],
  }

  const expectedRender = `
  function anonymous(parent,component,context,components,effect,getRaw,Log) {
      const elms = []
      let componentType
      const rootComponent = component
      let propData
      let slotComponent
      let inSlot = false
      let slotChildCounter = 0
      const elementConfig0 = {}

      elms[0] = this.element({ parent: parent || 'root' }, inSlot === true ? slotComponent : component)
      elms[0].populate(elementConfig0)
      if(inSlot === true) {
        slotChildCounter -= 1
      }

      parent = elms[0]
      const elementConfig1 = {}
      elms[1] = this.element({ parent: parent || 'root' }, inSlot === true ? slotComponent : component)
      elementConfig1['__textnode'] = true
      elementConfig1['content'] = "Hello "+(component.firstname)+" "+(component.lastname)+", how are you?"
      elms[1].populate(elementConfig1)

      if(inSlot === true) {
        slotChildCounter -= 1
      }

      return elms
  }
  `

  const actual = generator.call(scope, templateObject)
  assert.equal(
    normalize(actual.render.toString()),
    normalize(expectedRender),
    'Generator should return a render function with the correct code'
  )
  assert.ok(
    Array.isArray(actual.effects) && actual.effects.length === 1,
    'Generator should return effects array with length 1'
  )
  assert.end()
})

test('Generate code for a template with inline text interpolation from plugins variables', (assert) => {
  const templateObject = {
    children: [
      {
        [Symbol.for('componentType')]: 'Element',
        children: [
          {
            [Symbol.for('componentType')]: 'Text',
            [Symbol.for('tagContent')]:
              '{{100 * $data.value}} and full name of user is, {{$$appState.user.name + $$appState.user.initial}}!',
          },
        ],
      },
    ],
  }

  const expectedRender = `
  function anonymous(parent, component, context, components, effect, getRaw, Log) {
    const elms = []
    const elementConfigs = []
    const forloops = []
    const props = []
    const created = []
    const skips = []
    let componentType
    let rootComponent = component
    let propData
    let slotComponent
    let inSlot = false
    let slotChildCounter = 0
    let cmps = []
    elementConfigs[0] = {}

    elms[0] = this.element({ parent: parent || 'root' }, inSlot === true ? slotComponent : component)
    elms[0].populate(elementConfigs[0])
    if (inSlot === true) {
        slotChildCounter -= 1
    }

    parent = elms[0]
    elementConfigs[1] = {}
    elms[1] = this.element({ parent: parent || 'root' }, inSlot === true ? slotComponent : component)

<<<<<<< HEAD
      parent = elms[0]
      const elementConfig1 = {}
      elms[1] = this.element({ parent: parent || 'root' }, inSlot === true ? slotComponent : component)
      elementConfig1['__textnode'] = true
      elementConfig1['content'] = (100 * component.data.value)+" and full name of user is, "+(component.$appState.user.name + component.$appState.user.initial)+"!"
      elms[1].populate(elementConfig1)
=======
    elementConfigs[1]['content'] = 'Hello ' + component.firstname + ' ' + component.lastname + ', how are you?'
    elementConfigs[1]['__textnode'] = true
    elms[1].populate(elementConfigs[1])
>>>>>>> cb315331

    if (inSlot === true) {
        slotChildCounter -= 1
    }

    return {
      elms,
      cleanup: () => {
        rootComponent = null
        propData = null
        slotComponent = null
        component = null
        parent = null
        cmps.length = 0
        elms.length = 0
        components.length = 0
        elementConfigs.length = 0
        forloops.length = 0
        props.length = 0
        skips.length = 0
      }
    }
  }`

  const actual = generator.call(scope, templateObject)

  assert.equal(
    normalize(actual.render.toString()),
    normalize(expectedRender),
    'Generator should return a render function with the correct code'
  )
  assert.ok(
    Array.isArray(actual.effects) && actual.effects.length === 1,
    'Generator should return effects array with length 1'
  )
  assert.end()
})

test('Generate code for a template with a single element with attributes with percentages', (assert) => {
  const templateObject = {
    children: [
      {
        [Symbol.for('componentType')]: 'Element',
        w: '1920',
        h: '1080',
        children: [
          {
            [Symbol.for('componentType')]: 'Element',
            w: '50%',
            h: '40%',
            x: '10%',
            y: '20%',
          },
        ],
      },
    ],
  }

  const expectedRender = `
  function anonymous(parent, component, context, components, effect, getRaw, Log) {
    const elms = []
    const elementConfigs = []
    const forloops = []
    const props = []
    const created = []
    const skips = []
    let componentType
    let rootComponent = component
    let propData
    let slotComponent
    let inSlot = false
    let slotChildCounter = 0
    let cmps = []
    elementConfigs[0] = {}

    elms[0] = this.element({ parent: parent || 'root' }, inSlot === true ? slotComponent : component)
    elementConfigs[0]['w'] = 1920
    elementConfigs[0]['h'] = 1080
    elms[0].populate(elementConfigs[0])

    if (inSlot === true) {
        slotChildCounter -= 1
    }

    parent = elms[0]
    elementConfigs[1] = {}
    elms[1] = this.element({ parent: parent || 'root' }, inSlot === true ? slotComponent : component)
    elementConfigs[1]['w'] = parent.node.width * (50 / 100)
    elementConfigs[1]['h'] = parent.node.height * (40 / 100)
    elementConfigs[1]['x'] = parent.node.width * (10 / 100)
    elementConfigs[1]['y'] = parent.node.height * (20 / 100)
    elms[1].populate(elementConfigs[1])
    if (inSlot === true) {
        slotChildCounter -= 1
    }

    return {
      elms,
      cleanup: () => {
        rootComponent = null
        propData = null
        slotComponent = null
        component = null
        parent = null
        cmps.length = 0
        elms.length = 0
        components.length = 0
        elementConfigs.length = 0
        forloops.length = 0
        props.length = 0
        skips.length = 0
      }
    }
  }`

  const actual = generator.call(scope, templateObject)

  assert.equal(
    normalize(actual.render.toString()),
    normalize(expectedRender),
    'Generator should return a render function with the correct code'
  )
  assert.ok(
    Array.isArray(actual.effects) && actual.effects.length === 0,
    'Generator should return an empty effects array'
  )
  assert.end()
})

test('Generate code for a template with a simple for-loop on an Element', (assert) => {
  const templateObject = {
    children: [
      {
        [Symbol.for('componentType')]: 'Element',
        children: [
          {
            [Symbol.for('componentType')]: 'Element',
            ':for': 'item in $items',
          },
        ],
      },
    ],
  }

  const expectedRender = `
  function anonymous(parent, component, context, components, effect, getRaw, Log) {
    const elms = []
    const elementConfigs = []
    const forloops = []
    const props = []
    const created = []
    const skips = []
    let componentType
    let rootComponent = component
    let propData
    let slotComponent
    let inSlot = false
    let slotChildCounter = 0
    let cmps = []
    elementConfigs[0] = {}
    elms[0] = this.element({ parent: parent || 'root' }, inSlot === true ? slotComponent : component)
    elms[0].populate(elementConfigs[0])
    if (inSlot === true) {
        slotChildCounter -= 1
    }

    parent = elms[0]
    created[1] = []
    let from1
    let to1
    forloops[1] = (collection = [], elms, created) => {
        const rawCollection = getRaw(collection)
        const keys = new Set()
        let l = rawCollection.length

        const range = {} || {}
        from1 = range['from'] || 0
        to1 = 'to' in range ? range['to'] : rawCollection.length

        while (l--) {
            const item = rawCollection[l]
            if (l < to1 && l >= from1) {
                keys.add('' + l)
            }
        }

        let i = created.length
        while (i--) {
            if (keys.has(created[i]) === false) {
                const key = created[i]
                elms[1][key] && elms[1][key].destroy()
                elms[1][key] = null
                delete elms[1][key]
            }
        }
        created.length = 0
        const length = rawCollection.length
        const effects = []
        for (let __index = 0; __index < length; __index++) {
            if (__index < from1 || __index >= to1) continue
            const scope = Object.create(component)
            parent = elms[0]
            scope['item'] = rawCollection[__index]
            scope['undefined'] = __index
            scope['key'] = '' + __index
            created.push(scope.key)
            parent = elms[0]
            if (elms[1] === undefined) {
                elms[1] = {}
            }
            elementConfigs[1] = {}
            if (elms[1][scope.key] === undefined) {
                elms[1][scope.key] = this.element({ parent: parent || 'root' }, inSlot === true ? slotComponent : component)
            }
            if (elms[1][scope.key].nodeId === undefined) {
                elms[1][scope.key].populate(elementConfigs[1])
                if (inSlot === true) {
                    slotChildCounter -= 1
                }
            }
        }
        return effects
    }

    let eff1 = () => {
        forloops[1](component.items, elms, created[1])
    }

    component[Symbol.for('effects')].push(eff1)

    effect(eff1, ['items',])

    return {
        elms,
        cleanup: () => {
            rootComponent = null
            propData = null
            slotComponent = null
            component = null
            parent = null

            created[1].length = 0
            forloops[1] = null
            eff1 = null

            cmps.length = 0
            elms.length = 0
            components.length = 0
            elementConfigs.length = 0
            forloops.length = 0
            props.length = 0
            skips.length = 0
        }
    }
}

  `

  const actual = generator.call(scope, templateObject)

  assert.equal(
    normalize(actual.render.toString()),
    normalize(expectedRender),
    'Generator should return a render function with the correct code'
  )

  assert.ok(
    Array.isArray(actual.effects) && actual.effects.length === 0,
    'Generator should return an empty effect array'
  )

  assert.end()
})

test('Generate code for a template with a simple for-loop on an Element, Using data from appState plugin', (assert) => {
  const templateObject = {
    children: [
      {
        [Symbol.for('componentType')]: 'Element',
        children: [
          {
            [Symbol.for('componentType')]: 'Element',
            ':for': 'item in $$appState.list',
          },
        ],
      },
    ],
  }

  const expectedRender = `
  function anonymous(parent, component, context, components, effect, getRaw, Log) {
    const elms = []
    const elementConfigs = []
    const forloops = []
    const props = []
    const created = []
    const skips = []
    let componentType
    let rootComponent = component
    let propData
    let slotComponent
    let inSlot = false
    let slotChildCounter = 0
    let cmps = []
    elementConfigs[0] = {}
    elms[0] = this.element({ parent: parent || 'root' }, inSlot === true ? slotComponent : component)
    elms[0].populate(elementConfigs[0])
    if (inSlot === true) {
        slotChildCounter -= 1
    }

    parent = elms[0]
    created[1] = []
    let from1
    let to1
    forloops[1] = (collection = [], elms, created) => {
        const rawCollection = getRaw(collection)
        const keys = new Set()
        let l = rawCollection.length

        const range = {} || {}
        from1 = range['from'] || 0
        to1 = 'to' in range ? range['to'] : rawCollection.length

        while (l--) {
            const item = rawCollection[l]
            if (l < to1 && l >= from1) {
                keys.add('' + l)
            }
        }

        let i = created.length
        while (i--) {
            if (keys.has(created[i]) === false) {
                const key = created[i]
                elms[1][key] && elms[1][key].destroy()
                elms[1][key] = null
                delete elms[1][key]
            }
        }
        created.length = 0
        const length = rawCollection.length
        const effects = []
        for (let __index = 0; __index < length; __index++) {
            if (__index < from1 || __index >= to1) continue
            const scope = Object.create(component)
            parent = elms[0]
            scope['item'] = rawCollection[__index]
            scope['undefined'] = __index
            scope['key'] = '' + __index
            created.push(scope.key)
            parent = elms[0]
            if (elms[1] === undefined) {
                elms[1] = {}
            }
            elementConfigs[1] = {}
            if (elms[1][scope.key] === undefined) {
                elms[1][scope.key] = this.element({ parent: parent || 'root' }, inSlot === true ? slotComponent : component)
            }
            if (elms[1][scope.key].nodeId === undefined) {
                elms[1][scope.key].populate(elementConfigs[1])
                if (inSlot === true) {
                    slotChildCounter -= 1
                }
            }
        }
        return effects
    }

    let eff1 = () => {
        forloops[1](component.$appState.list, elms, created[1])
    }

    component[Symbol.for('effects')].push(eff1)

    effect(eff1, ['list',])

    return {
      elms,
      cleanup: () => {
        rootComponent = null
        propData = null
        slotComponent = null
        component = null
        parent = null

        created[1].length = 0
        forloops[1] = null
        eff1 = null

        cmps.length = 0
        elms.length = 0
        components.length = 0
        elementConfigs.length = 0
        forloops.length = 0
        props.length = 0
        skips.length = 0
      }
    }
  }`

  const actual = generator.call(scope, templateObject)

  assert.equal(
    normalize(actual.render.toString()),
    normalize(expectedRender),
    'Generator should return a render function with the correct code using data from appState plugin'
  )

  assert.ok(
    Array.isArray(actual.effects) && actual.effects.length === 0,
    'Generator should return an empty effect array'
  )

  assert.end()
})

test('Generate code for a template with a simple for-loop on an Element, Using data from nested state property', (assert) => {
  const templateObject = {
    children: [
      {
        [Symbol.for('componentType')]: 'Element',
        children: [
          {
            [Symbol.for('componentType')]: 'Element',
            ':for': 'item in $content.data',
          },
        ],
      },
    ],
  }

  const expectedRender = `
  function anonymous(parent, component, context, components, effect, getRaw, Log) {
    const elms = []
    const elementConfigs = []
    const forloops = []
    const props = []
    const created = []
    const skips = []
    let componentType
    let rootComponent = component
    let propData
    let slotComponent
    let inSlot = false
    let slotChildCounter = 0
    let cmps = []
    elementConfigs[0] = {}
    elms[0] = this.element({ parent: parent || 'root' }, inSlot === true ? slotComponent : component)
    elms[0].populate(elementConfigs[0])
    if (inSlot === true) {
        slotChildCounter -= 1
    }

    parent = elms[0]
    created[1] = []
    let from1
    let to1
    forloops[1] = (collection = [], elms, created) => {
        const rawCollection = getRaw(collection)
        const keys = new Set()
        let l = rawCollection.length

        const range = {} || {}
        from1 = range['from'] || 0
        to1 = 'to' in range ? range['to'] : rawCollection.length

        while (l--) {
            const item = rawCollection[l]
            if (l < to1 && l >= from1) {
                keys.add('' + l)
            }
        }

        let i = created.length
        while (i--) {
            if (keys.has(created[i]) === false) {
                const key = created[i]
                elms[1][key] && elms[1][key].destroy()
                elms[1][key] = null
                delete elms[1][key]
            }
        }
        created.length = 0
        const length = rawCollection.length
        const effects = []
        for (let __index = 0; __index < length; __index++) {
            if (__index < from1 || __index >= to1) continue
            const scope = Object.create(component)
            parent = elms[0]
            scope['item'] = rawCollection[__index]
            scope['undefined'] = __index
            scope['key'] = '' + __index
            created.push(scope.key)
            parent = elms[0]
            if (elms[1] === undefined) {
                elms[1] = {}
            }
            elementConfigs[1] = {}
            if (elms[1][scope.key] === undefined) {
                elms[1][scope.key] = this.element({ parent: parent || 'root' }, inSlot === true ? slotComponent : component)
            }
            if (elms[1][scope.key].nodeId === undefined) {
                elms[1][scope.key].populate(elementConfigs[1])
                if (inSlot === true) {
                    slotChildCounter -= 1
                }
            }
        }
        return effects
    }

    let eff1 = () => {
        forloops[1](component.content.data, elms, created[1])
    }

    component[Symbol.for('effects')].push(eff1)

    effect(eff1, ['data',])

    return {
      elms,
      cleanup: () => {
        rootComponent = null
        propData = null
        slotComponent = null
        component = null
        parent = null

        created[1].length = 0
        forloops[1] = null
        eff1 = null

        cmps.length = 0
        elms.length = 0
        components.length = 0
        elementConfigs.length = 0
        forloops.length = 0
        props.length = 0
        skips.length = 0
      }
    }
  }`

  const actual = generator.call(scope, templateObject)

  assert.equal(
    normalize(actual.render.toString()),
    normalize(expectedRender),
    'Generator should return a render function with the correct code using data from nested state property'
  )

  assert.ok(
    Array.isArray(actual.effects) && actual.effects.length === 0,
    'Generator should return an empty effect array'
  )

  assert.end()
})

test('Generate code for a template with a simple for-loop on an Element with a custom index key', (assert) => {
  const templateObject = {
    children: [
      {
        [Symbol.for('componentType')]: 'Element',
        children: [
          {
            [Symbol.for('componentType')]: 'Element',
            ':for': '(item, customIndex) in $items',
          },
        ],
      },
    ],
  }

  const expectedRender = `
  function anonymous(parent, component, context, components, effect, getRaw, Log) {
    const elms = []
    const elementConfigs = []
    const forloops = []
    const props = []
    const created = []
    const skips = []
    let componentType
    let rootComponent = component
    let propData
    let slotComponent
    let inSlot = false
    let slotChildCounter = 0
    let cmps = []
    elementConfigs[0] = {}
    elms[0] = this.element({ parent: parent || 'root' }, inSlot === true ? slotComponent : component)
    elms[0].populate(elementConfigs[0])
    if (inSlot === true) {
        slotChildCounter -= 1
    }

    parent = elms[0]
    created[1] = []
    let from1
    let to1
    forloops[1] = (collection = [], elms, created) => {
        const rawCollection = getRaw(collection)
        const keys = new Set()
        let l = rawCollection.length

        const range = {} || {}
        from1 = range['from'] || 0
        to1 = 'to' in range ? range['to'] : rawCollection.length
        while (l--) {
            const item = rawCollection[l]
            const customIndex = l
            if (l < to1 && l >= from1) {
                keys.add('' + l)
            }
        }

        let i = created.length
        while (i--) {
            if (keys.has(created[i]) === false) {
                const key = created[i]
                elms[1][key] && elms[1][key].destroy()
                elms[1][key] = null
                delete elms[1][key]
            }
        }
        created.length = 0
        const length = rawCollection.length
        const effects = []
        for (let __index = 0; __index < length; __index++) {
            if (__index < from1 || __index >= to1) continue
            const scope = Object.create(component)
            parent = elms[0]
            scope['item'] = rawCollection[__index]
            scope['customIndex'] = __index
            scope['key'] = '' + __index
            created.push(scope.key)
            parent = elms[0]
            if (elms[1] === undefined) {
                elms[1] = {}
            }
            elementConfigs[1] = {}
            if (elms[1][scope.key] === undefined) {
                elms[1][scope.key] = this.element({ parent: parent || 'root' }, inSlot === true ? slotComponent : component)
            }
            if (elms[1][scope.key].nodeId === undefined) {
                elms[1][scope.key].populate(elementConfigs[1])
                if (inSlot === true) {
                    slotChildCounter -= 1
                }
            }
        }
        return effects
    }

    let eff1 = () => {
        forloops[1](component.items, elms, created[1])
    }

    component[Symbol.for('effects')].push(eff1)

    effect(eff1, ['items',])

    return {
      elms,
      cleanup: () => {
        rootComponent = null
        propData = null
        slotComponent = null
        component = null
        parent = null

        created[1].length = 0
        forloops[1] = null
        eff1 = null

        cmps.length = 0
        elms.length = 0
        components.length = 0
        elementConfigs.length = 0
        forloops.length = 0
        props.length = 0
        skips.length = 0
      }
    }
  }`

  const actual = generator.call(scope, templateObject)

  assert.equal(
    normalize(actual.render.toString()),
    normalize(expectedRender),
    'Generator should return a render function with the correct code'
  )

  assert.ok(
    Array.isArray(actual.effects) && actual.effects.length === 0,
    'Generator should return an empty effects array'
  )

  assert.end()
})

test('Generate code for a template with a simple for-loop on an Element with a key attribute', (assert) => {
  const templateObject = {
    children: [
      {
        [Symbol.for('componentType')]: 'Element',
        children: [
          {
            [Symbol.for('componentType')]: 'Element',
            ':for': 'item in $items',
            key: '$item.id',
          },
        ],
      },
    ],
  }

  const expectedRender = `
  function anonymous(parent, component, context, components, effect, getRaw, Log) {
    const elms = []
    const elementConfigs = []
    const forloops = []
    const props = []
    const created = []
    const skips = []
    let componentType
    let rootComponent = component
    let propData
    let slotComponent
    let inSlot = false
    let slotChildCounter = 0
    let cmps = []
    elementConfigs[0] = {}
    elms[0] = this.element({ parent: parent || 'root' }, inSlot === true ? slotComponent : component)
    elms[0].populate(elementConfigs[0])
    if (inSlot === true) {
        slotChildCounter -= 1
    }

    parent = elms[0]
    created[1] = []
    let from1
    let to1
    forloops[1] = (collection = [], elms, created) => {
        const rawCollection = getRaw(collection)
        const keys = new Set()
        let l = rawCollection.length

        const range = {} || {}
        from1 = range['from'] || 0
        to1 = 'to' in range ? range['to'] : rawCollection.length
        while (l--) {
            const item = rawCollection[l]
            if (l < to1 && l >= from1) {
                keys.add('' + item.id)
            }
        }

        let i = created.length
        while (i--) {
            if (keys.has(created[i]) === false) {
                const key = created[i]
                elms[1][key] && elms[1][key].destroy()
                elms[1][key] = null
                delete elms[1][key]
            }
        }
        created.length = 0
        const length = rawCollection.length
        const effects = []
        for (let __index = 0; __index < length; __index++) {
            if (__index < from1 || __index >= to1) continue
            const scope = Object.create(component)
            parent = elms[0]
            scope['item'] = rawCollection[__index]
            scope['undefined'] = __index
            scope['key'] = '' + scope.item.id
            created.push(scope.key)
            parent = elms[0]
            if (elms[1] === undefined) {
                elms[1] = {}
            }
            elementConfigs[1] = {}
            if (elms[1][scope.key] === undefined) {
                elms[1][scope.key] = this.element({ parent: parent || 'root' }, inSlot === true ? slotComponent : component)
            }
            if (elms[1][scope.key].nodeId === undefined) {
                elms[1][scope.key].populate(elementConfigs[1])
                if (inSlot === true) {
                    slotChildCounter -= 1
                }
            }
        }
        return effects
    }

    let eff1 = () => {
        forloops[1](component.items, elms, created[1])
    }

    component[Symbol.for('effects')].push(eff1)

    effect(eff1, ['items',])

    return {
      elms,
      cleanup: () => {
        rootComponent = null
        propData = null
        slotComponent = null
        component = null
        parent = null

        created[1].length = 0
        forloops[1] = null
        eff1 = null

        cmps.length = 0
        elms.length = 0
        components.length = 0
        elementConfigs.length = 0
        forloops.length = 0
        props.length = 0
        skips.length = 0
      }
    }
  }`

  const actual = generator.call(scope, templateObject)

  assert.equal(
    normalize(actual.render.toString()),
    normalize(expectedRender),
    'Generator should return a render function with the correct code'
  )

  assert.ok(
    Array.isArray(actual.effects) && actual.effects.length === 0,
    'Generator should return an empty effects array'
  )

  assert.end()
})

test('Generate code for a template with a simple for-loop on a Component with a key attribute and a custom index', (assert) => {
  const templateObject = {
    children: [
      {
        [Symbol.for('componentType')]: 'Element',
        children: [
          {
            [Symbol.for('componentType')]: 'ListItem',
            ':for': '(item, myIndex) in $items',
            key: '$item.id',
          },
        ],
      },
    ],
  }

  const expectedRender = `
  function anonymous(parent, component, context, components, effect, getRaw, Log) {
    const elms = []
    const elementConfigs = []
    const forloops = []
    const props = []
    const created = []
    const skips = []
    let componentType
    let rootComponent = component
    let propData
    let slotComponent
    let inSlot = false
    let slotChildCounter = 0
    let cmps = []
    elementConfigs[0] = {}
    elms[0] = this.element({ parent: parent || 'root' }, inSlot === true ? slotComponent : component)
    elms[0].populate(elementConfigs[0])
    if (inSlot === true) {
        slotChildCounter -= 1
    }

    parent = elms[0]
    created[1] = []
    let from1
    let to1
    forloops[1] = (collection = [], elms, created) => {
        const rawCollection = getRaw(collection)
        const keys = new Set()
        let l = rawCollection.length

        const range = {} || {}
        from1 = range['from'] || 0
        to1 = 'to' in range ? range['to'] : rawCollection.length

        while (l--) {
            const item = rawCollection[l]
            const myIndex = l
            if (l < to1 && l >= from1) {
                keys.add('' + item.id)
            }
        }

        let i = created.length
        while (i--) {
            if (keys.has(created[i]) === false) {
                const key = created[i]
                elms[1][key] && elms[1][key].destroy()
                elms[1][key] = null
                delete elms[1][key]
                elms[2][key] && elms[2][key].destroy()
                elms[2][key] = null
                delete elms[2][key]
            }
        }
        created.length = 0
        const length = rawCollection.length
        const effects = []
        for (let __index = 0; __index < length; __index++) {
            if (__index < from1 || __index >= to1) continue
            const scope = Object.create(component)
            parent = elms[0]
            scope['item'] = rawCollection[__index]
            scope['myIndex'] = __index
            scope['key'] = '' + scope.item.id
            created.push(scope.key)
            cmps[1] = (context.components && context.components['ListItem']) || components['ListItem']
            if (elms[1] === undefined) {
                elms[1] = {}
            }
            elementConfigs[1] = {}
            if (elms[1][scope.key] === undefined) {
                elms[1][scope.key] = this.element({ parent: parent || 'root' }, inSlot === true ? slotComponent : component)
            }
            skips[1] = []
            if (typeof cmps[1] !== 'undefined') {
                for (let key in cmps[1][Symbol.for('config')].props) {
                    delete elementConfigs[1][cmps[1][Symbol.for('config')].props[key]]
                    skips[1].push(cmps[1][Symbol.for('config')].props[key])
                }
            }
            if (elms[1][scope.key].nodeId === undefined) {
                elms[1][scope.key].populate(elementConfigs[1])
                if (inSlot === true) {
                    slotChildCounter -= 1
                }
            }
            if (elms[2] === undefined) {
                elms[2] = {}
            }
            parent = elms[1][scope.key];
            props[2] = {}
            if (elms[2][scope.key] === undefined) {
                componentType = props[2]['is'] || 'ListItem'
                components[2]
                if (typeof componentType === 'string') {
                    components[2] = context.components && context.components[componentType] || components[componentType]
                    if (!components[2]) {
                        throw new Error('Component "ListItem" not found')
                    }
                } else if (typeof componentType === 'function' && componentType[Symbol.for('isComponent')] === true) {
                    components[2] = componentType
                }
                elms[2][scope.key] = components[2].call(null, { props: props[2] }, elms[1][scope.key], component)
                if (elms[2][scope.key][Symbol.for('slots')][0]) {
                    parent = elms[2][scope.key][Symbol.for('slots')][0]
                    slotComponent = elms[2][scope.key]
                    inSlot = true
                } else {
                    parent = elms[2][scope.key][Symbol.for('children')][0]
                }
            }
        }
        return effects
    }

    let eff1 = () => {
        forloops[1](component.items, elms, created[1])
    }

    component[Symbol.for('effects')].push(eff1)

    effect(eff1, ['items',])

    return {
      elms,
      cleanup: () => {
        rootComponent = null
        propData = null
        slotComponent = null
        component = null
        parent = null

        created[1].length = 0
        forloops[1] = null

        cmps[1] = null

        props[2] = null
        components[2] = null

        eff1 = null

        cmps.length = 0
        elms.length = 0
        components.length = 0
        elementConfigs.length = 0
        forloops.length = 0
        props.length = 0
        skips.length = 0
      }
    }
  }`

  const actual = generator.call(scope, templateObject)

  assert.equal(
    normalize(actual.render.toString()),
    normalize(expectedRender),
    'Generator should return a render function with the correct code'
  )

  assert.ok(
    Array.isArray(actual.effects) && actual.effects.length === 0,
    'Generator should return an empty effects array'
  )

  assert.end()
})

test('Generate code for a template with a simple for-loop on an Element with an automatic ref attribute', (assert) => {
  const templateObject = {
    children: [
      {
        [Symbol.for('componentType')]: 'Element',
        children: [
          {
            [Symbol.for('componentType')]: 'Element',
            ':for': 'item in $items',
            key: '$item.id',
            ref: 'myref',
          },
        ],
      },
    ],
  }

  const expectedRender = `
  function anonymous(parent, component, context, components, effect, getRaw, Log) {
    const elms = []
    const elementConfigs = []
    const forloops = []
    const props = []
    const created = []
    const skips = []
    let componentType
    let rootComponent = component
    let propData
    let slotComponent
    let inSlot = false
    let slotChildCounter = 0
    let cmps = []
    elementConfigs[0] = {}
    elms[0] = this.element({ parent: parent || 'root' }, inSlot === true ? slotComponent : component)
    elms[0].populate(elementConfigs[0])
    if (inSlot === true) {
        slotChildCounter -= 1
    }

    parent = elms[0]
    created[1] = []
    let from1
    let to1
    forloops[1] = (collection = [], elms, created) => {
        const rawCollection = getRaw(collection)
        const keys = new Set()
        let l = rawCollection.length

        const range = {} || {}
        from1 = range['from'] || 0
        to1 = 'to' in range ? range['to'] : rawCollection.length

        while (l--) {
            const item = rawCollection[l]
            if (l < to1 && l >= from1) {
                keys.add('' + item.id)
            }
        }

        let i = created.length
        while (i--) {
            if (keys.has(created[i]) === false) {
                const key = created[i]
                elms[1][key] && elms[1][key].destroy()
                elms[1][key] = null
                delete elms[1][key]
            }
        }
        created.length = 0
        const length = rawCollection.length
        const effects = []
        for (let __index = 0; __index < length; __index++) {
            if (__index < from1 || __index >= to1) continue
            const scope = Object.create(component)
            parent = elms[0]
            scope['item'] = rawCollection[__index]
            scope['undefined'] = __index
            scope['key'] = '' + scope.item.id
            scope['__ref'] = 'myref' + __index
            created.push(scope.key)
            parent = elms[0]
            if (elms[1] === undefined) {
                elms[1] = {}
            }
            elementConfigs[1] = {}
            if (elms[1][scope.key] === undefined) {
                elms[1][scope.key] = this.element({ parent: parent || 'root' }, inSlot === true ? slotComponent : component)
            }
            elementConfigs[1]['ref'] = scope.__ref
            if (elms[1][scope.key].nodeId === undefined) {
                elms[1][scope.key].populate(elementConfigs[1])
                if (inSlot === true) {
                    slotChildCounter -= 1
                }
            }
        }
        return effects
    }

    let eff1 = () => {
        forloops[1](component.items, elms, created[1])
    }

    component[Symbol.for('effects')].push(eff1)

    effect(eff1, ['items',])

    return {
        elms,
        cleanup: () => {
            rootComponent = null
            propData = null
            slotComponent = null
            component = null
            parent = null

            created[1].length = 0
            forloops[1] = null

            eff1 = null

            cmps.length = 0
            elms.length = 0
            components.length = 0
            elementConfigs.length = 0
            forloops.length = 0
            props.length = 0
            skips.length = 0
        }
    }
}

  `

  const actual = generator.call(scope, templateObject)

  assert.equal(
    normalize(actual.render.toString()),
    normalize(expectedRender),
    'Generator should return a render function with the correct code'
  )

  assert.ok(
    Array.isArray(actual.effects) && actual.effects.length === 0,
    'Generator should return an effects array with 1 function'
  )

  assert.end()
})

test('Generate code for a template with double $$ (i.e. referencing a Blits plugin)', (assert) => {
  const templateObject = {
    children: [
      {
        [Symbol.for('componentType')]: 'Text',
        ':content': "$$language.translate('hello')",
      },
    ],
  }

  const expectedRender = `
  function anonymous(parent, component, context, components, effect, getRaw, Log) {
    const elms = []
    const elementConfigs = []
    const forloops = []
    const props = []
    const created = []
    const skips = []
    let componentType
    let rootComponent = component
    let propData
    let slotComponent
    let inSlot = false
    let slotChildCounter = 0
    let cmps = []
    elementConfigs[0] = {}

    elms[0] = this.element({ parent: parent || 'root' }, inSlot === true ? slotComponent : component)
    elementConfigs[0]['content'] = component.$language.translate('hello')
    elementConfigs[0]['__textnode'] = true
    elms[0].populate(elementConfigs[0])

    if (inSlot === true) {
        slotChildCounter -= 1
    }

    return {
      elms,
      cleanup: () => {
        rootComponent = null
        propData = null
        slotComponent = null
        component = null
        parent = null
        cmps.length = 0
        elms.length = 0
        components.length = 0
        elementConfigs.length = 0
        forloops.length = 0
        props.length = 0
        skips.length = 0
      }
    }
  }`

  const expectedEffect1 = `
  function anonymous(component, elms, context, components, rootComponent, effect) {
    elms[0].set('content', component.$language.translate('hello'))
  }
  `

  const actual = generator.call(scope, templateObject)

  assert.equal(
    normalize(actual.render.toString()),
    normalize(expectedRender),
    'Generator should return a render function with the correct code'
  )
  assert.ok(
    Array.isArray(actual.effects) && actual.effects.length === 1,
    'Generator should return an effects array with 1 item'
  )
  assert.equal(
    normalize(actual.effects[0].toString()),
    normalize(expectedEffect1),
    'Generator should return first render function with the correct code'
  )

  assert.end()
})

test('Generate code for a template with verification of dynamic attributes', (assert) => {
  const templateObject = {
    children: [
      {
        [Symbol.for('componentType')]: 'Element',
        w: '$eWidth',
        h: '$eHeight',
      },
    ],
  }

  const expectedRender = `
  function anonymous(parent, component, context, components, effect, getRaw, Log) {
    const elms = []
    const elementConfigs = []
    const forloops = []
    const props = []
    const created = []
    const skips = []
    let componentType
    let rootComponent = component
    let propData
    let slotComponent
    let inSlot = false
    let slotChildCounter = 0
    let cmps = []

    function propInComponent(prop, kind = "dynamic") {
        const property = prop.includes('.') ? prop.split('.')[0] : prop
        if (kind === 'reactive' || prop.includes('.') === false) {
            if (property in component === false) {
                Log.warn('Property ' + property + ' was accessed during render but is not defined on instance')
            }
        } else {
            const nestedKeys = prop.split('.')
            let base = component
            for (let i = 0; i < nestedKeys.length; i++) {
                if (base[nestedKeys[i]] === undefined) {
                    Log.warn('Property ' + nestedKeys.slice(0, i + 1).join('.') + ' was accessed during render but is not defined on instance')
                }
                base = base[nestedKeys[i]]
            }
        }
    }

    elementConfigs[0] = {}

    elms[0] = this.element({ parent: parent || 'root' }, inSlot === true ? slotComponent : component)

    propInComponent('eWidth', 'dynamic')
    elementConfigs[0]['w'] = component.eWidth
    propInComponent('eHeight', 'dynamic')
    elementConfigs[0]['h'] = component.eHeight
    elms[0].populate(elementConfigs[0])

    if (inSlot === true) {
        slotChildCounter -= 1
    }

    return {
      elms,
      cleanup: () => {
        rootComponent = null
        propData = null
        slotComponent = null
        component = null
        parent = null
        cmps.length = 0
        elms.length = 0
        components.length = 0
        elementConfigs.length = 0
        forloops.length = 0
        props.length = 0
        skips.length = 0
      }
    }
  }`

  const actual = generator.call(scope, templateObject, true)

  assert.equal(
    normalize(actual.render.toString()),
    normalize(expectedRender),
    'Generator should return a render function with the correct code'
  )
  assert.ok(
    Array.isArray(actual.effects) && actual.effects.length === 0,
    'Generator should return an empty effects array'
  )

  assert.end()
})

test('Generate code for a template with verification of reactive attributes', (assert) => {
  const templateObject = {
    children: [
      {
        [Symbol.for('componentType')]: 'Element',
        ':w': '$eWidth',
        ':h': '$eHeight',
      },
    ],
  }

  const expectedRender = `
  function anonymous(parent, component, context, components, effect, getRaw, Log) {
    const elms = []
    const elementConfigs = []
    const forloops = []
    const props = []
    const created = []
    const skips = []
    let componentType
    let rootComponent = component
    let propData
    let slotComponent
    let inSlot = false
    let slotChildCounter = 0
    let cmps = []

    function propInComponent(prop, kind = "dynamic") {
        const property = prop.includes('.') ? prop.split('.')[0] : prop
        if (kind === 'reactive' || prop.includes('.') === false) {
            if (property in component === false) {
                Log.warn('Property ' + property + ' was accessed during render but is not defined on instance')
            }
        } else {
            const nestedKeys = prop.split('.')
            let base = component
            for (let i = 0; i < nestedKeys.length; i++) {
                if (base[nestedKeys[i]] === undefined) {
                    Log.warn('Property ' + nestedKeys.slice(0, i + 1).join('.') + ' was accessed during render but is not defined on instance')
                }
                base = base[nestedKeys[i]]
            }
        }
    }

    elementConfigs[0] = {}

    elms[0] = this.element({ parent: parent || 'root' }, inSlot === true ? slotComponent : component)

    propInComponent('eWidth', 'reactive')
    elementConfigs[0]['w'] = component.eWidth
    propInComponent('eHeight', 'reactive')
    elementConfigs[0]['h'] = component.eHeight

    elms[0].populate(elementConfigs[0])

    if (inSlot === true) {
        slotChildCounter -= 1
    }

    return {
      elms,
      cleanup: () => {
        rootComponent = null
        propData = null
        slotComponent = null
        component = null
        parent = null
        cmps.length = 0
        elms.length = 0
        components.length = 0
        elementConfigs.length = 0
        forloops.length = 0
        props.length = 0
        skips.length = 0
      }
    }
  }`

  const expectedEffect1 = `
  function anonymous(component, elms, context, components, rootComponent, effect) {
    elms[0].set('w', component.eWidth)
  }
  `

  const expectedEffect2 = `
  function anonymous(component, elms, context, components, rootComponent, effect) {
    elms[0].set('h', component.eHeight)
 }
  `

  const actual = generator.call(scope, templateObject, true)

  assert.equal(
    normalize(actual.render.toString()),
    normalize(expectedRender),
    'Generator should return a render function with the correct code'
  )

  assert.ok(
    Array.isArray(actual.effects) && actual.effects.length === 2,
    'Generator should return an effects array with 2 item'
  )

  assert.equal(
    normalize(actual.effects[0].toString()),
    normalize(expectedEffect1),
    'Generator should return an effect function for the reactive eWidth attribute'
  )

  assert.equal(
    normalize(actual.effects[1].toString()),
    normalize(expectedEffect2),
    'Generator should return an effect function for the reactive eHeight attribute'
  )

  assert.end()
})

test('Generate code for a template with attribute values verified against a nested state object', (assert) => {
  const templateObject = {
    children: [
      {
        [Symbol.for('componentType')]: 'Element',
        x: '$position.x',
        y: '$position.y',
        ':w': '$size.w',
        ':h': '$size.h',
      },
    ],
  }

  const expectedRender = `
  function anonymous(parent, component, context, components, effect, getRaw, Log) {
    const elms = []
    const elementConfigs = []
    const forloops = []
    const props = []
    const created = []
    const skips = []
    let componentType
    let rootComponent = component
    let propData
    let slotComponent
    let inSlot = false
    let slotChildCounter = 0
    let cmps = []

    function propInComponent(prop, kind = "dynamic") {
        const property = prop.includes('.') ? prop.split('.')[0] : prop
        if (kind === 'reactive' || prop.includes('.') === false) {
            if (property in component === false) {
                Log.warn('Property ' + property + ' was accessed during render but is not defined on instance')
            }
        } else {
            const nestedKeys = prop.split('.')
            let base = component
            for (let i = 0; i < nestedKeys.length; i++) {
                if (base[nestedKeys[i]] === undefined) {
                    Log.warn('Property ' + nestedKeys.slice(0, i + 1).join('.') + ' was accessed during render but is not defined on instance')
                }
                base = base[nestedKeys[i]]
            }
        }
    }

    elementConfigs[0] = {}

    elms[0] = this.element({ parent: parent || 'root' }, inSlot === true ? slotComponent : component)

    propInComponent('position.x', 'dynamic')
    elementConfigs[0]['x'] = component.position.x
    propInComponent('position.y', 'dynamic')
    elementConfigs[0]['y'] = component.position.y
    propInComponent('size', 'reactive')
    elementConfigs[0]['w'] = component.size.w
    propInComponent('size', 'reactive')
    elementConfigs[0]['h'] = component.size.h

    elms[0].populate(elementConfigs[0])

    if (inSlot === true) {
        slotChildCounter -= 1
    }

    return {
      elms,
      cleanup: () => {
        rootComponent = null
        propData = null
        slotComponent = null
        component = null
        parent = null
        cmps.length = 0
        elms.length = 0
        components.length = 0
        elementConfigs.length = 0
        forloops.length = 0
        props.length = 0
        skips.length = 0
      }
    }
  }`

  const expectedEffect1 = `
  function anonymous(component, elms, context, components, rootComponent, effect) {
    elms[0].set('w', component.size.w)
  }
  `

  const expectedEffect2 = `
  function anonymous(component, elms, context, components, rootComponent, effect) {
    elms[0].set('h', component.size.h)
 }
  `

  const actual = generator.call(scope, templateObject, true)

  assert.equal(
    normalize(actual.render.toString()),
    normalize(expectedRender),
    'Generator should return a render function with the correct code'
  )

  assert.ok(
    Array.isArray(actual.effects) && actual.effects.length === 2,
    'Generator should return an effects array with 2 item'
  )

  assert.equal(
    normalize(actual.effects[0].toString()),
    normalize(expectedEffect1),
    'Generator should return an effect function for the reactive eWidth attribute'
  )

  assert.equal(
    normalize(actual.effects[1].toString()),
    normalize(expectedEffect2),
    'Generator should return an effect function for the reactive eHeight attribute'
  )

  assert.end()
})

test('Generate code for a template with verification of attributes with Math calculations', (assert) => {
  const templateObject = {
    children: [
      {
        [Symbol.for('componentType')]: 'Element',
        x: '$position.x * 100',
        y: '$position.y + 100',
        ':w': '$size.w * $correction ',
        ':h': '$size.h + $borderY',
      },
    ],
  }

  const expectedRender = `
  function anonymous(parent, component, context, components, effect, getRaw, Log) {
    const elms = []
    const elementConfigs = []
    const forloops = []
    const props = []
    const created = []
    const skips = []
    let componentType
    let rootComponent = component
    let propData
    let slotComponent
    let inSlot = false
    let slotChildCounter = 0
    let cmps = []

    function propInComponent(prop, kind = "dynamic") {
        const property = prop.includes('.') ? prop.split('.')[0] : prop
        if (kind === 'reactive' || prop.includes('.') === false) {
            if (property in component === false) {
                Log.warn('Property ' + property + ' was accessed during render but is not defined on instance')
            }
        } else {
            const nestedKeys = prop.split('.')
            let base = component
            for (let i = 0; i < nestedKeys.length; i++) {
                if (base[nestedKeys[i]] === undefined) {
                    Log.warn('Property ' + nestedKeys.slice(0, i + 1).join('.') + ' was accessed during render but is not defined on instance')
                }
                base = base[nestedKeys[i]]
            }
        }
    }

    elementConfigs[0] = {}

    elms[0] = this.element({ parent: parent || 'root' }, inSlot === true ? slotComponent : component)

    propInComponent('position.x', 'dynamic')
    elementConfigs[0]['x'] = component.position.x * 100
    propInComponent('position.y', 'dynamic')
    elementConfigs[0]['y'] = component.position.y + 100
    propInComponent('size', 'reactive')
    propInComponent('correction', 'reactive')
    elementConfigs[0]['w'] = component.size.w * component.correction
    propInComponent('size', 'reactive')
    propInComponent('borderY', 'reactive')
    elementConfigs[0]['h'] = component.size.h + component.borderY

    elms[0].populate(elementConfigs[0])

    if (inSlot === true) {
        slotChildCounter -= 1
    }

    return {
      elms,
      cleanup: () => {
        rootComponent = null
        propData = null
        slotComponent = null
        component = null
        parent = null
        cmps.length = 0
        elms.length = 0
        components.length = 0
        elementConfigs.length = 0
        forloops.length = 0
        props.length = 0
        skips.length = 0
      }
    }
  }`

  const expectedEffect1 = `
  function anonymous(component, elms, context, components, rootComponent, effect) {
    elms[0].set('w', component.size.w * component.correction)
  }
  `

  const expectedEffect2 = `
  function anonymous(component, elms, context, components, rootComponent, effect) {
    elms[0].set('h', component.size.h + component.borderY)
 }
  `

  const actual = generator.call(scope, templateObject, true)

  assert.equal(
    normalize(actual.render.toString()),
    normalize(expectedRender),
    'Generator should return a render function with the correct code'
  )

  assert.ok(
    Array.isArray(actual.effects) && actual.effects.length === 2,
    'Generator should return an effects array with 2 item'
  )

  assert.equal(
    normalize(actual.effects[0].toString()),
    normalize(expectedEffect1),
    'Generator should return an effect function for the reactive width attribute'
  )

  assert.equal(
    normalize(actual.effects[1].toString()),
    normalize(expectedEffect2),
    'Generator should return an effect function for the reactive height attribute'
  )

  assert.end()
})<|MERGE_RESOLUTION|>--- conflicted
+++ resolved
@@ -2851,23 +2851,14 @@
         slotChildCounter -= 1
     }
 
-<<<<<<< HEAD
-      parent = elms[0]
-      const elementConfig1 = {}
-      elms[1] = this.element({ parent: parent || 'root' }, inSlot === true ? slotComponent : component)
-      elementConfig1['__textnode'] = true
-      elementConfig1['content'] = 'HelloBlits!'
-      elms[1].populate(elementConfig1)
-      if (inSlot === true) {
-=======
     parent = elms[0]
     elementConfigs[1] = {}
     elms[1] = this.element({ parent: parent || 'root' }, inSlot === true ? slotComponent : component)
-    elementConfigs[1]['content'] = 'Hello Blits!'
     elementConfigs[1]['__textnode'] = true
+    elementConfig1['content'] = 'Hello Blits!'
+
     elms[1].populate(elementConfigs[1])
     if (inSlot === true) {
->>>>>>> cb315331
         slotChildCounter -= 1
     }
 
@@ -2943,21 +2934,12 @@
         slotChildCounter -= 1
     }
 
-<<<<<<< HEAD
-      parent = elms[0]
-      const elementConfig1 = {}
-      elms[1] = this.element({ parent: parent || 'root' }, inSlot === true ? slotComponent : component)
-      elementConfig1['__textnode'] = true
-      elementConfig1['content'] = (component.myText)
-      elms[1].populate(elementConfig1)
-=======
     parent = elms[0]
     elementConfigs[1] = {}
     elms[1] = this.element({ parent: parent || 'root' }, inSlot === true ? slotComponent : component)
-    elementConfigs[1]['content'] = component.myText
     elementConfigs[1]['__textnode'] = true
+    elementConfig1['content'] = (component.myText)
     elms[1].populate(elementConfigs[1])
->>>>>>> cb315331
 
     if (inSlot === true) {
         slotChildCounter -= 1
@@ -3012,67 +2994,6 @@
   }
 
   const expectedRender = `
-  function anonymous(parent,component,context,components,effect,getRaw,Log) {
-      const elms = []
-      let componentType
-      const rootComponent = component
-      let propData
-      let slotComponent
-      let inSlot = false
-      let slotChildCounter = 0
-      const elementConfig0 = {}
-
-      elms[0] = this.element({ parent: parent || 'root' }, inSlot === true ? slotComponent : component)
-      elms[0].populate(elementConfig0)
-      if(inSlot === true) {
-        slotChildCounter -= 1
-      }
-
-      parent = elms[0]
-      const elementConfig1 = {}
-      elms[1] = this.element({ parent: parent || 'root' }, inSlot === true ? slotComponent : component)
-      elementConfig1['__textnode'] = true
-      elementConfig1['content'] = "Hello "+(component.firstname)+" "+(component.lastname)+", how are you?"
-      elms[1].populate(elementConfig1)
-
-      if(inSlot === true) {
-        slotChildCounter -= 1
-      }
-
-      return elms
-  }
-  `
-
-  const actual = generator.call(scope, templateObject)
-  assert.equal(
-    normalize(actual.render.toString()),
-    normalize(expectedRender),
-    'Generator should return a render function with the correct code'
-  )
-  assert.ok(
-    Array.isArray(actual.effects) && actual.effects.length === 1,
-    'Generator should return effects array with length 1'
-  )
-  assert.end()
-})
-
-test('Generate code for a template with inline text interpolation from plugins variables', (assert) => {
-  const templateObject = {
-    children: [
-      {
-        [Symbol.for('componentType')]: 'Element',
-        children: [
-          {
-            [Symbol.for('componentType')]: 'Text',
-            [Symbol.for('tagContent')]:
-              '{{100 * $data.value}} and full name of user is, {{$$appState.user.name + $$appState.user.initial}}!',
-          },
-        ],
-      },
-    ],
-  }
-
-  const expectedRender = `
   function anonymous(parent, component, context, components, effect, getRaw, Log) {
     const elms = []
     const elementConfigs = []
@@ -3098,41 +3019,108 @@
     parent = elms[0]
     elementConfigs[1] = {}
     elms[1] = this.element({ parent: parent || 'root' }, inSlot === true ? slotComponent : component)
-
-<<<<<<< HEAD
-      parent = elms[0]
-      const elementConfig1 = {}
-      elms[1] = this.element({ parent: parent || 'root' }, inSlot === true ? slotComponent : component)
-      elementConfig1['__textnode'] = true
-      elementConfig1['content'] = (100 * component.data.value)+" and full name of user is, "+(component.$appState.user.name + component.$appState.user.initial)+"!"
-      elms[1].populate(elementConfig1)
-=======
-    elementConfigs[1]['content'] = 'Hello ' + component.firstname + ' ' + component.lastname + ', how are you?'
     elementConfigs[1]['__textnode'] = true
+    elementConfig1['content'] = "Hello "+(component.firstname)+" "+(component.lastname)+", how are you?"
     elms[1].populate(elementConfigs[1])
->>>>>>> cb315331
-
-    if (inSlot === true) {
-        slotChildCounter -= 1
-    }
-
-    return {
-      elms,
-      cleanup: () => {
-        rootComponent = null
-        propData = null
-        slotComponent = null
-        component = null
-        parent = null
-        cmps.length = 0
-        elms.length = 0
-        components.length = 0
-        elementConfigs.length = 0
-        forloops.length = 0
-        props.length = 0
-        skips.length = 0
+
+    if(inSlot === true) {
+      slotChildCounter -= 1
+    }
+
+    return { elms, cleanup: () => {
+      rootComponent = null
+      propData = null
+      slotComponent = null
+      component = null
+      parent = null
+      cmps.length = 0
+      elms.length = 0
+      components.length = 0
+      elementConfigs.length = 0
+      forloops.length = 0
+      props.length = 0
+      skips.length = 0
       }
     }
+  }
+  `
+
+  const actual = generator.call(scope, templateObject)
+
+  assert.equal(
+    normalize(actual.render.toString()),
+    normalize(expectedRender),
+    'Generator should return a render function with the correct code'
+  )
+  assert.ok(
+    Array.isArray(actual.effects) && actual.effects.length === 1,
+    'Generator should return effects array with length 1'
+  )
+  assert.end()
+})
+
+test('Generate code for a template with inline text interpolation from plugins variables', (assert) => {
+  const templateObject = {
+    children: [
+      {
+        [Symbol.for('componentType')]: 'Element',
+        children: [
+          {
+            [Symbol.for('componentType')]: 'Text',
+            [Symbol.for('tagContent')]:
+              '{{100 * $data.value}} and full name of user is, {{$$appState.user.name + $$appState.user.initial}}!',
+          },
+        ],
+      },
+    ],
+  }
+
+  const expectedRender = `
+  function anonymous(parent,component,context,components,effect,getRaw,Log) {
+    const elms = []
+    const elementConfigs = []
+    const forloops = []
+    const props = []
+    const created = []
+    const skips = []
+    let componentType
+    let rootComponent = component
+    let propData
+    let slotComponent
+    let inSlot = false
+    let slotChildCounter = 0
+    let cmps = []
+
+    elementConfigs[0] = {}
+    elms[0] = this.element({parent: parent || 'root'}, inSlot === true ? slotComponent : component)
+    elms[0].populate(elementConfigs[0])
+    if(inSlot === true) {
+      slotChildCounter -= 1
+    }
+    parent = elms[0]
+    elementConfigs[1] = {}
+    elms[1] = this.element({parent: parent || 'root'}, inSlot === true ? slotComponent : component)
+
+    elementConfigs[1]['__textnode'] = true
+    elementConfig1['content'] = (100 * component.data.value)+" and full name of user is, "+(component.$appState.user.name + component.$appState.user.initial)+"!"
+    elms[1].populate(elementConfigs[1])
+    if(inSlot === true) {
+      slotChildCounter -= 1
+    }
+    return { elms, cleanup: () => {
+      rootComponent = null
+      propData = null
+      slotComponent = null
+      component = null
+      parent = null
+      cmps.length = 0
+      elms.length = 0
+      components.length = 0
+      elementConfigs.length = 0
+      forloops.length = 0
+      props.length = 0
+      skips.length = 0
+    }}
   }`
 
   const actual = generator.call(scope, templateObject)
