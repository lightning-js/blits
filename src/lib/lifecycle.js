--- conflicted
+++ resolved
@@ -70,29 +70,20 @@
    * @param {string} v - The new lifecycle state.
    */
   set state(v) {
-<<<<<<< HEAD
-    if (states.indexOf(v) > -1 && v !== this.current) {
-=======
     if ((states.indexOf(v) > -1 && v !== this.current) || v === 'refocus') {
->>>>>>> 6da65396
       Log.debug(
         `Setting lifecycle state from ${this.current} to ${v} for ${this.component.componentId}`
       )
       this.previous = this.current
       this.current = v
-<<<<<<< HEAD
-      if (this.current === 'focus') this.component[symbols.state].$hasFocus = true
-      if (this.current === 'unfocus') this.component[symbols.state].$hasFocus = false
-=======
       if (v === 'refocus') return
->>>>>>> 6da65396
       // emit 'private' hook
       privateEmit(v, this.component[symbols.identifier], this.component)
       // emit 'public' hook
       emit(v, this.component[symbols.identifier], this.component)
       // update the built-in hasFocus state variable
-      if (v === 'focus') this.component[symbols.state].hasFocus = true
-      if (v === 'unfocus') this.component[symbols.state].hasFocus = false
+      if (v === 'focus') this.component[symbols.state].$hasFocus = true
+      if (v === 'unfocus') this.component[symbols.state].$hasFocus = false
     }
   },
 }