--- conflicted
+++ resolved
@@ -45,19 +45,10 @@
 
   let handler
 
-  config.hooks.___destroy = function () {
+  config.hooks[symbols.destroy] = function () {
     document.removeEventListener('keydown', handler)
   }
 
-<<<<<<< HEAD
-  config.hooks = config.hooks || {}
-  config.hooks[symbols.init] = function () {
-    Focus.set(this)
-  }
-
-  config.hooks[symbols.destroy] = function () {
-    document.removeEventListener('keydown', handler)
-=======
   config.hooks.___init = function () {
     const keyMap = { ...defaultKeyMap, ...Settings.get('keymap', {}) }
 
@@ -71,7 +62,6 @@
 
   config.hooks.___ready = function () {
     Focus.set(this)
->>>>>>> b2189f74
   }
 
   const App = Component('App', config)
