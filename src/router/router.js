/*
 * Copyright 2023 Comcast Cable Communications Management, LLC
 * Licensed under the Apache License, Version 2.0 (the "License");
 * you may not use this file except in compliance with the License.
 * You may obtain a copy of the License at
 *
 * http://www.apache.org/licenses/LICENSE-2.0
 *
 * Unless required by applicable law or agreed to in writing, software
 * distributed under the License is distributed on an "AS IS" BASIS,
 * WITHOUT WARRANTIES OR CONDITIONS OF ANY KIND, either express or implied.
 * See the License for the specific language governing permissions and
 * limitations under the License.
 *
 * SPDX-License-Identifier: Apache-2.0
 */

import { default as fadeInFadeOutTransition } from './transitions/fadeInOut.js'
import { reactive } from '../lib/reactivity/reactive.js'

import symbols from '../lib/symbols.js'
import { Log } from '../lib/log.js'
import { stage } from '../launch.js'
import Focus from '../focus.js'
import Announcer from '../announcer/announcer.js'
import Settings from '../settings.js'

/**
 * @typedef {import('../component.js').BlitsComponentFactory} BlitsComponentFactory - The component of the route
 * @typedef {import('../component.js').BlitsComponent} BlitsComponent - The element of the route
 * @typedef {import('../engines/L3/element.js').BlitsElement} BlitsElement - The element of the route
 *
 * @typedef {Object} Route
 * @property {string} path - The path of the route
 * @property {string} hash - The hash of the route
 * @property {Object} params - The params of the route
 * @property {Object} data - The data of the route
 * @property {Object} options - The options of the route
 * @property {Object} hooks - The hooks of the route
 * @property {Object} transition - The transition of the route
 * @property {Object} announce - The announce of the route
 * @property {(options: Object, parentEl: BlitsElement, parentComponent: BlitsComponent, rootComponent?: BlitsComponent) => BlitsComponent} component - The component factory of the route
 *
 * @typedef {Object} Hash
 * @property {string} path - The path of the hash
 * @property {URLSearchParams} queryParams - The query params of the hash
 * @property {string} hash - The hash
 *
 */

/** @type {Route} */
export let currentRoute
export const state = reactive(
  {
    path: '',
    navigating: false,
    data: null,
    params: null,
    hash: '',
  },
  Settings.get('reactivityMode'),
  true
)

// Changed from WeakMap to Map to allow for caching of views by the url hash.
// We are manually doing the cleanup of the cache when the route is not marked as keepAlive.

/**
 * @typedef {Object} CacheMapEntry
 * @property {BlitsComponent|BlitsComponentFactory} view - The view of the route
 * @property {BlitsComponent} focus - The focus of the route
 */

const history = []

let overrideOptions = {}
let navigationData = {}
let navigatingBack = false
let navigatingBackTo = undefined
let previousFocus

/**
 * Get the current hash
 * @returns {Hash}
 */
export const getHash = (hash) => {
  if (!hash) hash = '/'
  const hashParts = hash.replace(/^#/, '').split('?')
  return {
    path: hashParts[0],
    queryParams: new URLSearchParams(hashParts[1]),
    hash: hash,
  }
}

const normalizePath = (path) => {
  return (
    path
      // remove leading and trailing slashes
      .replace(/^\/+|\/+$/g, '')
      .toLowerCase()
  )
}

/**
 * Check if a value is an object
 * @param {any} v
 * @returns {boolean} True if v is an object
 */
const isObject = (v) => typeof v === 'object' && v !== null

/**
 * Check if a value is a function
 * @param {any} v
 * @returns {boolean} True if v is a string
 */
const isString = (v) => typeof v === 'string'

const queryParamsToObject = (queryParams) => {
  if (!queryParams) return {}
  const object = {}
  const queryParamsEntries = [...queryParams.entries()]
  for (let i = 0; i < queryParamsEntries.length; i++) {
    object[queryParamsEntries[i][0]] = queryParamsEntries[i][1]
  }

  return object
}

/**
 * Match a path to a route
 *
 * @param {object} hashObject
 * @param {Route[]} routes
 * @returns {Route}
 */
export const matchHash = ({ hash, path, queryParams }, routes = []) => {
  // remove trailing slashes
  const originalPath = path.replace(/^\/+|\/+$/g, '')
  const originalNormalizedPath = normalizePath(path)

  const override = {
    hash: hash,
    queryParams: queryParamsToObject(queryParams),
    path: path,
  }

  /** @type {boolean|Route} */
  let matchingRoute = false
  let i = 0
  while (!matchingRoute && i < routes.length) {
    const route = routes[i]

    const normalizedPath = normalizePath(route.path)
    if (normalizePath(normalizedPath) === originalNormalizedPath) {
      matchingRoute = makeRouteObject(route, override)
    } else if (normalizedPath.indexOf(':') > -1) {
      // match dynamic route parts
      const dynamicRouteParts = [...normalizedPath.matchAll(/:([^\s/]+)/gi)]

      // construct a regex for the route with dynamic parts
      let dynamicRoutePartsRegex = normalizedPath
      dynamicRouteParts.reverse().forEach((part) => {
        dynamicRoutePartsRegex =
          dynamicRoutePartsRegex.substring(0, part.index) +
          '([^\\s/]+)' +
          dynamicRoutePartsRegex.substring(part.index + part[0].length)
      })

      dynamicRoutePartsRegex = '^' + dynamicRoutePartsRegex

      // test if the constructed regex matches the path
      const match = originalPath.match(new RegExp(`${dynamicRoutePartsRegex}`, 'i'))

      if (match) {
        // map the route params to a params object
        override.params = dynamicRouteParts.reverse().reduce((acc, part, index) => {
          acc[part[1]] = match[index + 1]
          return acc
        }, {})

        matchingRoute = makeRouteObject(route, override)
      }
    } else if (normalizedPath.endsWith('*')) {
      const regex = new RegExp(normalizedPath.replace(/\/?\*/, '/?([^\\s]*)'), 'i')
      const match = originalNormalizedPath.match(regex)

      if (match) {
        override.params = {}
        if (match[1]) override.params.path = match[1]
        matchingRoute = makeRouteObject(route, override)
      }
    }
    i++
  }

  // @ts-ignore - Remove me when we have a better way to handle this
  return matchingRoute
}

/**
 * Default Route options
 *
 */
const defaultOptions = {
  inHistory: true,
  keepAlive: false,
  passFocus: true,
  reuseComponent: false,
}

const makeRouteObject = (route, overrides) => {
  const cleanRoute = {
    hash: overrides.hash,
    path: route.path,
    component: route.component,
    transition: 'transition' in route ? route.transition : fadeInFadeOutTransition,
    options: { ...defaultOptions, ...route.options, ...overrideOptions },
    announce: route.announce || false,
    hooks: route.hooks || {},
    data: { ...route.data, ...navigationData, ...overrides.queryParams },
    params: overrides.params || {},
  }

  return cleanRoute
}

/**
 * Navigate to a route
 *
 * This isn't the prettiest way to do this, but it works. The reason is that extends
 * only works for Classes or Factory functions. As such we need to use this
 * @typedef {BlitsComponent & {
 *   activeView: BlitsComponent
 * }} RouterViewComponent
 *
 * @this {RouterViewComponent} this
 * @returns {Promise<void>}
 */
export const navigate = async function () {
  Announcer.stop()
  Announcer.clear()
  state.navigating = true
<<<<<<< HEAD
  if (this[symbols.parent][symbols.routes]) {
    let previousRoute = currentRoute //? Object.assign({}, currentRoute) : undefined
    const { hash, path, queryParams } = getHash()
    let route = matchHash(path, this[symbols.parent][symbols.routes])
=======
  let reuse = false
  if (this.parent[symbols.routes]) {
    let previousRoute = currentRoute //? Object.assign({}, currentRoute) : undefined
    let route = matchHash(getHash(document.location.hash), this.parent[symbols.routes])
>>>>>>> d004f398

    currentRoute = route

    if (route) {
      let beforeEachResult
      if (this[symbols.parent][symbols.routerHooks]) {
        const hooks = this[symbols.parent][symbols.routerHooks]
        if (hooks.beforeEach) {
          beforeEachResult = await hooks.beforeEach.call(this[symbols.parent], route, previousRoute)
          if (isString(beforeEachResult)) {
            to(beforeEachResult)
            return
          }
        }
      }
      // If the resolved result is an object, assign it to the target route object
      if (isObject(beforeEachResult) === true) {
        route = beforeEachResult
      }

      let beforeHookOutput
<<<<<<< HEAD
      if (route.hooks) {
        if (route.hooks.before) {
          beforeHookOutput = await route.hooks.before.call(
            this[symbols.parent],
            route,
            previousRoute
          )
          if (isString(beforeHookOutput)) {
            currentRoute = previousRoute
            to(beforeHookOutput)
            return
          }
=======
      if (route.hooks.before) {
        beforeHookOutput = await route.hooks.before.call(this.parent, route, previousRoute)
        if (isString(beforeHookOutput)) {
          currentRoute = previousRoute
          to(beforeHookOutput)
          return
>>>>>>> d004f398
        }
      }
      // If the resolved result is an object, assign it to the target route object
      if (isObject(beforeHookOutput) === true) {
        route = beforeHookOutput
      }
      // add the previous route (technically still the current route at this point)
      // into the history stack when inHistory is true and we're not navigating back
      if (
        previousRoute !== undefined &&
        previousRoute.options.inHistory === true &&
        navigatingBack === false
      ) {
        history.push(previousRoute)
      }

      // a transition can be a function returning a dynamic transition object
      // based on current and previous route
      if (typeof route.transition === 'function') {
        route.transition = route.transition(previousRoute, route)
      }

      /** @type {import('../engines/L3/element.js').BlitsElement} */
      let holder

      let view
      let focus
      // when navigating back let's see if we're navigating back to a route that was kept alive
      if (navigatingBack === true && navigatingBackTo !== undefined) {
        view = navigatingBackTo.view
        focus = navigatingBackTo.focus
        navigatingBackTo = null
      }
      // merge props with potential route params, navigation data and route data to be injected into the component instance
      const props = {
        ...this[symbols.props],
        ...route.params,
        ...route.data,
      }

      // see if the component of the previous route can be reused for the
      // current route
      if (
        previousRoute &&
        route.options.reuseComponent === true &&
        route.options.keepAlive !== true &&
        route.component === previousRoute.component
      ) {
        reuse = true
        view = this[symbols.children][this[symbols.children].length - 1]
        for (const prop in props) {
          view[symbols.props][prop] = props[prop]
        }
      }

      // Announce route change if a message has been specified for this route
      if (route.announce) {
        if (typeof route.announce === 'string') {
          route.announce = {
            message: route.announce,
          }
        }
        Announcer.speak(route.announce.message, route.announce.politeness)
      }

      // Update router state after announcements and final route resolution,
      // right before initializing or restoring the view
      state.path = route.path
      state.params = route.params || {}
      state.hash = route.hash
      state.data = null
      state.data = route.data || {}

      if (!view) {
        // create a holder element for the new view
        holder = stage.element({ parent: this[symbols.children][0] })
        holder.populate({})
        holder.set('w', '100%')
        holder.set('h', '100%')

        view = await route.component({ props }, holder, this)

        // is the component a dynamic module?
        if (view[Symbol.toStringTag] === 'Module') {
          if (view.default && typeof view.default === 'function') {
            view = view.default({ props }, holder, this)
          } else {
            Log.error("Dynamic import doesn't have a default export or default is not a function")
          }
        }

        if (typeof view === 'function') {
          // had to inline this because the tscompiler does not like LHS reassignments
          // that also change the type of the variable in a variable union
          view = /** @type {BlitsComponentFactory} */ (view)({ props }, holder, this)
        }
      } else {
        holder = view[symbols.holder]

        // Check, whether cached view holder's alpha prop is exists in transition or not
        let hasAlphaProp = false
        if (route.transition.before) {
          if (Array.isArray(route.transition.before)) {
            for (let i = 0; i < route.transition.before.length; i++) {
              if (route.transition.before[i].prop === 'alpha') {
                hasAlphaProp = true
                break
              }
            }
          } else if (route.transition.before.prop === 'alpha') {
            hasAlphaProp = true
          }
        }
        // set holder alpha when alpha prop is not exists in route transition
        if (hasAlphaProp === false) {
          holder.set('alpha', 1)
        }
      }

      // store the new view as new child, only if we're not reusing the previous page component
      if (reuse === false) {
        this[symbols.children].push(view)
      }

      // keep reference to the previous focus for storing in cache
      previousFocus = Focus.get()

      const children = this[symbols.children]
      this.activeView = children[children.length - 1]

      // set focus to the view that we're routing to (unless explicitly disabling passing focus)
      if (route.options.passFocus !== false) {
        focus ? focus.$focus() : /** @type {BlitsComponent} */ (view).$focus()
      }

      // apply before settings to holder element
      if (route.transition.before) {
        if (Array.isArray(route.transition.before)) {
          for (let i = 0; i < route.transition.before.length; i++) {
            holder.set(route.transition.before[i].prop, route.transition.before[i].value)
          }
        } else {
          holder.set(route.transition.before.prop, route.transition.before.value)
        }
      }

      let shouldAnimate = false

      // apply out out transition on previous view if available, unless
      // we're reusing the prvious page component
      if (previousRoute !== undefined && reuse === false) {
        // only animate when there is a previous route
        shouldAnimate = true
        const oldView = this[symbols.children].splice(1, 1).pop()
        if (oldView) {
          removeView(previousRoute, oldView, route.transition.out, navigatingBack)
        }
      }

      // apply in transition
      if (route.transition.in) {
        if (Array.isArray(route.transition.in)) {
          for (let i = 0; i < route.transition.in.length; i++) {
            i === route.transition.length - 1
              ? await setOrAnimate(holder, route.transition.in[i], shouldAnimate)
              : setOrAnimate(holder, route.transition.in[i], shouldAnimate)
          }
        } else {
          await setOrAnimate(holder, route.transition.in, shouldAnimate)
        }
      }
    } else {
<<<<<<< HEAD
      Log.error(`Route ${hash} not found`)
      const routerHooks = this[symbols.parent][symbols.routerHooks]
      if (routerHooks && typeof routerHooks.error === 'function') {
        routerHooks.error.call(this[symbols.parent], `Route ${hash} not found`)
=======
      Log.error(`Route ${route.hash} not found`)
      const routerHooks = this.parent[symbols.routerHooks]
      if (routerHooks && typeof routerHooks.error === 'function') {
        routerHooks.error.call(this.parent, `Route ${route.hash} not found`)
>>>>>>> d004f398
      }
    }
  }

  // reset navigating indicators
  navigatingBack = false
  state.navigating = false
}

/**
 * Remove the currently active view
 *
 * @param {Route} route
 * @param {BlitsComponent} view
 * @param {Object} transition
 */
const removeView = async (route, view, transition, navigatingBack) => {
  // apply out transition
  if (transition) {
    if (Array.isArray(transition)) {
      for (let i = 0; i < transition.length; i++) {
        i === transition.length - 1
          ? await setOrAnimate(view[symbols.holder], transition[i])
          : setOrAnimate(view[symbols.holder], transition[i])
      }
    } else {
      await setOrAnimate(view[symbols.holder], transition)
    }
  }

  // cache the page when it's as 'keepAlive' instead of destroying
  if (
    navigatingBack === false &&
    route.options &&
    route.options.keepAlive === true &&
    route.options.inHistory === true
  ) {
    const historyItem = history[history.length - 1]
    if (historyItem !== undefined) {
      historyItem.view = view
      historyItem.focus = previousFocus
    }
  }

  /* Destroy the view in the following cases:
   * 1. Navigating forward, and the previous route is not configured with "keep alive" set to true.
   * 2. Navigating back, and the previous route is configured with "keep alive" set to true.
   * 3. Navigating back, and the previous route is not configured with "keep alive" set to true.
   */
  if (route.options && (route.options.keepAlive !== true || navigatingBack === true)) {
    view.destroy()
    view = null
  }

  previousFocus = null
  route = null
}

const setOrAnimate = (node, transition, shouldAnimate = true) => {
  return new Promise((resolve) => {
    if (shouldAnimate === true) {
      // resolve the promise in the transition end-callback
      // ("extending" end callback when one is already specified)
      let existingEndCallback = transition.end
      transition.end = (...args) => {
        existingEndCallback && existingEndCallback(args)
        // null the callback to enable memory cleanup
        existingEndCallback = null
        resolve()
      }
      if (node !== undefined) node.set(transition.prop, { transition })
      else resolve()
    } else {
      node !== undefined && node.set(transition.prop, transition.value)
      resolve()
    }
  })
}

export const to = (location, data = {}, options = {}) => {
  navigationData = data
  overrideOptions = options

  window.location.hash = location
}

export const back = function () {
  const route = history.pop()
  if (route && currentRoute !== route) {
    // set indicator that we are navigating back (to prevent adding page to history stack)
    navigatingBack = true
    navigatingBackTo = route
    to(route.hash, route.data, route.options)
    return true
  }

  const backtrack = (currentRoute && currentRoute.options.backtrack) || false

  // If we deeplink to a page without backtrack
  // we we let the RouterView handle back
  if (backtrack === false) {
    return false
  }

  const hashEnd = /(\/:?[\w%\s-]+)$/
  let path = currentRoute.path

  let level = path.split('/').length

  // On root return
  if (level <= 1) {
    return false
  }

  while (level--) {
    if (!hashEnd.test(path)) {
      return false
    }
    // Construct new path to backtrack to
    path = path.replace(hashEnd, '')
<<<<<<< HEAD
    const route = matchHash(path, this[symbols.parent][symbols.routes])
=======
    const route = matchHash(getHash(path), this.parent[symbols.routes])
>>>>>>> d004f398

    if (route && backtrack) {
      to(route.path, route.data, route.options)
      return true
    }
  }

  return false
}

export default {
  navigate,
  to,
  back,
}<|MERGE_RESOLUTION|>--- conflicted
+++ resolved
@@ -241,17 +241,10 @@
   Announcer.stop()
   Announcer.clear()
   state.navigating = true
-<<<<<<< HEAD
+  let reuse = false
   if (this[symbols.parent][symbols.routes]) {
     let previousRoute = currentRoute //? Object.assign({}, currentRoute) : undefined
-    const { hash, path, queryParams } = getHash()
-    let route = matchHash(path, this[symbols.parent][symbols.routes])
-=======
-  let reuse = false
-  if (this.parent[symbols.routes]) {
-    let previousRoute = currentRoute //? Object.assign({}, currentRoute) : undefined
-    let route = matchHash(getHash(document.location.hash), this.parent[symbols.routes])
->>>>>>> d004f398
+    let route = matchHash(getHash(document.location.hash), this[symbols.parent][symbols.routes])
 
     currentRoute = route
 
@@ -273,27 +266,12 @@
       }
 
       let beforeHookOutput
-<<<<<<< HEAD
-      if (route.hooks) {
-        if (route.hooks.before) {
-          beforeHookOutput = await route.hooks.before.call(
-            this[symbols.parent],
-            route,
-            previousRoute
-          )
-          if (isString(beforeHookOutput)) {
-            currentRoute = previousRoute
-            to(beforeHookOutput)
-            return
-          }
-=======
       if (route.hooks.before) {
-        beforeHookOutput = await route.hooks.before.call(this.parent, route, previousRoute)
+        beforeHookOutput = await route.hooks.before.call(this[symbols.parent], route, previousRoute)
         if (isString(beforeHookOutput)) {
           currentRoute = previousRoute
           to(beforeHookOutput)
           return
->>>>>>> d004f398
         }
       }
       // If the resolved result is an object, assign it to the target route object
@@ -466,17 +444,10 @@
         }
       }
     } else {
-<<<<<<< HEAD
-      Log.error(`Route ${hash} not found`)
+      Log.error(`Route ${route.hash} not found`)
       const routerHooks = this[symbols.parent][symbols.routerHooks]
       if (routerHooks && typeof routerHooks.error === 'function') {
-        routerHooks.error.call(this[symbols.parent], `Route ${hash} not found`)
-=======
-      Log.error(`Route ${route.hash} not found`)
-      const routerHooks = this.parent[symbols.routerHooks]
-      if (routerHooks && typeof routerHooks.error === 'function') {
-        routerHooks.error.call(this.parent, `Route ${route.hash} not found`)
->>>>>>> d004f398
+        routerHooks.error.call(this[symbols.parent], `Route ${route.hash} not found`)
       }
     }
   }
@@ -597,11 +568,7 @@
     }
     // Construct new path to backtrack to
     path = path.replace(hashEnd, '')
-<<<<<<< HEAD
-    const route = matchHash(path, this[symbols.parent][symbols.routes])
-=======
-    const route = matchHash(getHash(path), this.parent[symbols.routes])
->>>>>>> d004f398
+    const route = matchHash(getHash(path), this[symbols.parent][symbols.routes])
 
     if (route && backtrack) {
       to(route.path, route.data, route.options)
