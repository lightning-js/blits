--- conflicted
+++ resolved
@@ -296,11 +296,7 @@
         const props = {
           ...this[symbols.props],
           ...route.params,
-<<<<<<< HEAD
-          ...JSON.parse(JSON.stringify(routeData)),
-=======
-          ...route.data,
->>>>>>> 90813dce
+          ...JSON.parse(JSON.stringify(route.data)),
         }
 
         view = await route.component({ props }, holder, this)
