--- conflicted
+++ resolved
@@ -255,7 +255,6 @@
       if (this.parent[symbols.routerHooks]) {
         const hooks = this.parent[symbols.routerHooks]
         if (hooks.beforeEach) {
-<<<<<<< HEAD
           try {
             beforeEachResult = await hooks.beforeEach.call(this.parent, route, previousRoute)
             if (isString(beforeEachResult)) {
@@ -271,12 +270,6 @@
 
             navigatingBack = false
             state.navigating = false
-=======
-          beforeEachResult = await hooks.beforeEach.call(this.parent, route, previousRoute)
-          if (isString(beforeEachResult)) {
-            currentRoute = previousRoute
-            to(beforeEachResult)
->>>>>>> 60eaf5da
             return
           }
           // If the resolved result is an object, redirect if the path in the object was changed
