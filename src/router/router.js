/*
 * Copyright 2023 Comcast Cable Communications Management, LLC
 * Licensed under the Apache License, Version 2.0 (the "License");
 * you may not use this file except in compliance with the License.
 * You may obtain a copy of the License at
 *
 * http://www.apache.org/licenses/LICENSE-2.0
 *
 * Unless required by applicable law or agreed to in writing, software
 * distributed under the License is distributed on an "AS IS" BASIS,
 * WITHOUT WARRANTIES OR CONDITIONS OF ANY KIND, either express or implied.
 * See the License for the specific language governing permissions and
 * limitations under the License.
 *
 * SPDX-License-Identifier: Apache-2.0
 */

import { default as fadeInFadeOutTransition } from './transitions/fadeInOut.js'
import { reactive } from '../lib/reactivity/reactive.js'

import symbols from '../lib/symbols.js'
import { Log } from '../lib/log.js'
import { stage } from '../launch.js'
import Focus from '../focus.js'
import Announcer from '../announcer/announcer.js'

export let currentRoute
export const state = reactive({
  path: '',
  navigating: false,
  data: null,
  params: null,
  hash: '',
})

// Changed from WeakMap to Map to allow for caching of views by the url hash.
// We are manually doing the cleanup of the cache when the route is not marked as keepAlive.
const cacheMap = new Map()
const history = []

let overrideOptions = {}
let navigationData = {}
let navigatingBack = false
let previousFocus

export const getHash = () => {
  const hashParts = (document.location.hash || '/').replace(/^#/, '').split('?')
  return {
    path: hashParts[0],
    queryParams: new URLSearchParams(hashParts[1]),
    hash: document.location.hash,
  }
}

const normalizePath = (path) => {
  return (
    path
      // remove leading and trailing slashes
      .replace(/^\/+|\/+$/g, '')
      .toLowerCase()
  )
}
const isObject = (v) => typeof v === 'object' && v !== null

const isString = (v) => typeof v === 'string'

export const matchHash = (path, routes = []) => {
  // remove trailing slashes
  const originalPath = path
  path = normalizePath(path)
  let matchingRoute = false
  let i = 0
  while (!matchingRoute && i < routes.length) {
    const route = routes[i]
    route.path = normalizePath(route.path)
    if (route.path === path) {
      route.params = {}
      matchingRoute = route
    } else if (route.path.indexOf(':') > -1) {
      // match dynamic route parts
      const dynamicRouteParts = [...route.path.matchAll(/:([^\s/]+)/gi)]

      // construct a regex for the route with dynamic parts
      let dynamicRoutePartsRegex = route.path
      dynamicRouteParts.reverse().forEach((part) => {
        dynamicRoutePartsRegex =
          dynamicRoutePartsRegex.substring(0, part.index) +
          '([^\\s/]+)' +
          dynamicRoutePartsRegex.substring(part.index + part[0].length)
      })

      // test if the constructed regex matches the path
      const match = originalPath.match(new RegExp(`${dynamicRoutePartsRegex}`, 'i'))

      if (match) {
        // map the route params to a params object
        route.params = dynamicRouteParts.reverse().reduce((acc, part, index) => {
          acc[part[1]] = match[index + 1]
          return acc
        }, {})
        matchingRoute = route
      }
    } else if (route.path.endsWith('*')) {
      const regex = new RegExp(route.path.replace(/\/?\*/, '/?([^\\s]*)'), 'i')
      const match = path.match(regex)

      if (match) {
        if (match[1]) route.params = { path: match[1] }
        matchingRoute = route
      }
    }
    i++
  }

  if (matchingRoute) {
    matchingRoute.options = { ...matchingRoute.options, ...overrideOptions }
    if (!matchingRoute.data) {
      matchingRoute.data = {}
    }
  }

  return matchingRoute
}

export const navigate = async function () {
  state.navigating = true
  if (this.parent[symbols.routes]) {
<<<<<<< HEAD
    const previousRoute = currentRoute
    const hash = getHash()
    let route = matchHash(hash, this.parent[symbols.routes])
=======
    let previousRoute = currentRoute ? Object.assign({}, currentRoute) : undefined
    const { hash, path, queryParams } = getHash()
    let route = matchHash(path, this.parent[symbols.routes])

    // Adding the location hash to the route if it exists.
    if (hash !== null) {
      route.hash = hash
    }

    currentRoute = route
    let beforeHookOutput
>>>>>>> 465f1657
    if (route) {
      let beforeAllResult
      if (this.parent[symbols.routerHooks]) {
        const hooks = this.parent[symbols.routerHooks]
        if (hooks.beforeAll) {
          beforeAllResult = await hooks.beforeAll(route, previousRoute)
          if (isString(beforeAllResult)) {
            to(beforeAllResult)
            return
          }
        }
      }
      // If the resolved result is an object, assign it to the target route object
      route = isObject(beforeAllResult) ? beforeAllResult : route

      let beforeHookOutput
      if (route.hooks) {
        if (route.hooks.before) {
          beforeHookOutput = await route.hooks.before.call(this.parent, route, previousRoute)
          if (isString(beforeHookOutput)) {
            currentRoute = previousRoute
            to(beforeHookOutput)
            return
          }
        }
      }
      route = isObject(beforeHookOutput) ? beforeHookOutput : route
      // add the previous route (technically still the current route at this point)
      // into the history stack, unless navigating back or inHistory flag of route is false
      if (navigatingBack === false && previousRoute && previousRoute.options.inHistory === true) {
        history.push(previousRoute)
      }
      // apply default transition if none specified
      if (!('transition' in route)) {
        route.transition = fadeInFadeOutTransition
      }
      // a transition can be a function returning a dynamic transition object
      // based on current and previous route
      if (typeof route.transition === 'function') {
        route.transition = route.transition(previousRoute, route)
      }

      let holder
      let routeData
      let { view, focus } = cacheMap.get(route.hash) || {}

      if (!view) {
        // create a holder element for the new view
        holder = stage.element({ parent: this[symbols.children][0] })
        holder.populate({})
        holder.set('w', '100%')
        holder.set('h', '100%')

        const queryParamsData = {}
        const queryParamsEntries = [...queryParams.entries()]
        for (let i = 0; i < queryParamsEntries.length; i++) {
          queryParamsData[queryParamsEntries[i][0]] = queryParamsEntries[i][1]
        }

        routeData = {
          ...navigationData,
          ...route.data,
          ...queryParamsData,
        }

        // merge props with potential route params, navigation data and route data to be injected into the component instance
        const props = {
          ...this[symbols.props],
          ...route.params,
          ...routeData,
        }

        view = await route.component({ props }, holder, this)
        if (view[Symbol.toStringTag] === 'Module') {
          if (view.default && typeof view.default === 'function') {
            view = view.default({ props }, holder, this)
          } else {
            Log.error("Dynamic import doesn't have a default export or default is not a function")
          }
        }
        if (typeof view === 'function') {
          view = view({ props }, holder, this)
        }
      } else {
        holder = view[symbols.holder]

        // Check, whether cached view holder's alpha prop is exists in transition or not
        let hasAlphaProp = false
        if (route.transition.before) {
          if (Array.isArray(route.transition.before)) {
            for (let i = 0; i < route.transition.before.length; i++) {
              if (route.transition.before[i].prop === 'alpha') {
                hasAlphaProp = true
                break
              }
            }
          } else if (route.transition.before.prop === 'alpha') {
            hasAlphaProp = true
          }
        }
        // set holder alpha when alpha prop is not exists in route transition
        if (hasAlphaProp === false) {
          holder.set('alpha', 1)
        }
      }

      this[symbols.children].push(view)

      // keep reference to the previous focus for storing in cache
      previousFocus = Focus.get()

      // set focus to the view that we're routing to
      focus ? focus.$focus() : view.$focus()

      // apply before settings to holder element
      if (route.transition.before) {
        if (Array.isArray(route.transition.before)) {
          for (let i = 0; i < route.transition.before.length; i++) {
            holder.set(route.transition.before[i].prop, route.transition.before[i].value)
          }
        } else {
          holder.set(route.transition.before.prop, route.transition.before.value)
        }
      }

      let shouldAnimate = false

      // apply out out transition on previous view
      if (previousRoute) {
        // only animate when there is a previous route
        shouldAnimate = true
        const oldView = this[symbols.children].splice(1, 1).pop()
        if (oldView) {
          removeView(previousRoute, oldView, route.transition.out)
        }

        previousRoute = undefined
      }

      state.path = route.path
      state.params = route.params
      state.hash = hash
      state.data = routeData

      // apply in transition
      if (route.transition.in) {
        if (Array.isArray(route.transition.in)) {
          for (let i = 0; i < route.transition.in.length; i++) {
            i === route.transition.length - 1
              ? await setOrAnimate(holder, route.transition.in[i], shouldAnimate)
              : setOrAnimate(holder, route.transition.in[i], shouldAnimate)
          }
        } else {
          await setOrAnimate(holder, route.transition.in, shouldAnimate)
        }
      }

      // Announce route change if a message has been specified for this route
      if (route.announce) {
        if (typeof route.announce === 'string') {
          route.announce = {
            message: route.announce,
          }
        }
        Announcer.speak(route.announce.message, route.announce.politeness)
      }

      this.activeView = this[symbols.children][this[symbols.children].length - 1]
    } else {
      Log.error(`Route ${hash} not found`)
    }
  }

  // reset navigating indicators
  navigatingBack = false
  state.navigating = false
}

const removeView = async (route, view, transition) => {
  // apply out transition
  if (transition) {
    if (Array.isArray(transition)) {
      for (let i = 0; i < transition.length; i++) {
        i === transition.length - 1
          ? await setOrAnimate(view[symbols.holder], transition[i])
          : setOrAnimate(view[symbols.holder], transition[i])
      }
    } else {
      await setOrAnimate(view[symbols.holder], transition)
    }
  }

  // cache the page when it's as 'keepAlive' instead of destroying
  if (route.options && route.options.keepAlive === true && navigatingBack === false) {
    cacheMap.set(route.hash, { view: view, focus: previousFocus })
  } else if (navigatingBack === true) {
    // remove the previous route from the cache when navigating back
    // cacheMap.delete will not throw an error if the route is not in the cache
    cacheMap.delete(route.hash)
  }

  if (route.options && route.options.keepAlive === false) {
    view.destroy()
    view = null
  }
}

const setOrAnimate = (node, transition, shouldAnimate = true) => {
  return new Promise((resolve) => {
    if (shouldAnimate) {
      // resolve the promise in the transition end-callback
      // ("extending" end callback when one is already specified)
      const existingEndCallback = transition.end
      transition.end = existingEndCallback
        ? (...args) => {
            existingEndCallback(...args)
            resolve()
          }
        : resolve
      node.set(transition.prop, { transition })
    } else {
      node.set(transition.prop, transition.value)
      resolve()
    }
  })
}

export const to = (location, data = {}, options = {}) => {
  navigationData = data
  overrideOptions = options

  window.location.hash = location
}

export const back = function () {
  const route = history.pop()
  if (route && currentRoute !== route) {
    // set indicator that we are navigating back (to prevent adding page to history stack)
    navigatingBack = true

    to(route.hash, route.data, route.options)
    return true
  }

  const backtrack = (currentRoute && currentRoute.options.backtrack) || false

  // If we deeplink to a page without backtrack
  // we we let the RouterView handle back
  if (backtrack === false) {
    return false
  }

  const hashEnd = /(\/:?[\w%\s-]+)$/
  let path = currentRoute.path

  let level = path.split('/').length

  // On root return
  if (level <= 1) {
    return false
  }

  while (level--) {
    if (!hashEnd.test(path)) {
      return false
    }
    // Construct new path to backtrack to
    path = path.replace(hashEnd, '')
    const route = matchHash(path, this.parent[symbols.routes])

    if (route && backtrack) {
      to(route.path)
      return true
    }
  }

  return false
}

export default {
  navigate,
  to,
  back,
}<|MERGE_RESOLUTION|>--- conflicted
+++ resolved
@@ -125,11 +125,6 @@
 export const navigate = async function () {
   state.navigating = true
   if (this.parent[symbols.routes]) {
-<<<<<<< HEAD
-    const previousRoute = currentRoute
-    const hash = getHash()
-    let route = matchHash(hash, this.parent[symbols.routes])
-=======
     let previousRoute = currentRoute ? Object.assign({}, currentRoute) : undefined
     const { hash, path, queryParams } = getHash()
     let route = matchHash(path, this.parent[symbols.routes])
@@ -140,8 +135,6 @@
     }
 
     currentRoute = route
-    let beforeHookOutput
->>>>>>> 465f1657
     if (route) {
       let beforeAllResult
       if (this.parent[symbols.routerHooks]) {
