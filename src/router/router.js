--- conflicted
+++ resolved
@@ -202,17 +202,10 @@
   Announcer.stop()
   Announcer.clear()
   state.navigating = true
-<<<<<<< HEAD
   if (this[symbols.parent][symbols.routes]) {
     let previousRoute = currentRoute //? Object.assign({}, currentRoute) : undefined
     const { hash, path, queryParams } = getHash()
     let route = matchHash(path, this[symbols.parent][symbols.routes])
-=======
-  if (this.parent[symbols.routes]) {
-    let previousRoute = currentRoute //? Object.assign({}, currentRoute) : undefined
-    const { hash, path, queryParams } = getHash()
-    let route = matchHash(path, this.parent[symbols.routes])
->>>>>>> 6da65396
 
     currentRoute = route
     if (route) {
@@ -223,13 +216,8 @@
       }
 
       route.data = {
-<<<<<<< HEAD
-        ...navigationData,
-        ...route.data,
-=======
         ...route.data,
         ...navigationData,
->>>>>>> 6da65396
         ...queryParamsData,
       }
       // Adding the location hash to the route if it exists.
@@ -237,17 +225,10 @@
         route.hash = hash
       }
       let beforeEachResult
-<<<<<<< HEAD
       if (this[symbols.parent][symbols.routerHooks]) {
         const hooks = this[symbols.parent][symbols.routerHooks]
         if (hooks.beforeEach) {
           beforeEachResult = await hooks.beforeEach.call(this[symbols.parent], route, previousRoute)
-=======
-      if (this.parent[symbols.routerHooks]) {
-        const hooks = this.parent[symbols.routerHooks]
-        if (hooks.beforeEach) {
-          beforeEachResult = await hooks.beforeEach.call(this.parent, route, previousRoute)
->>>>>>> 6da65396
           if (isString(beforeEachResult)) {
             to(beforeEachResult)
             return
@@ -360,15 +341,10 @@
       // keep reference to the previous focus for storing in cache
       previousFocus = Focus.get()
 
-<<<<<<< HEAD
-      // set focus to the view that we're routing to
-      focus ? focus.$focus() : /** @type {BlitsComponent} */ (view).$focus()
-=======
       // set focus to the view that we're routing to (unless explicitly disabling passing focus)
       if (route.options.passFocus !== false) {
         focus ? focus.$focus() : /** @type {BlitsComponent} */ (view).$focus()
       }
->>>>>>> 6da65396
 
       // apply before settings to holder element
       if (route.transition.before) {
@@ -414,15 +390,9 @@
       this.activeView = children[children.length - 1]
     } else {
       Log.error(`Route ${hash} not found`)
-<<<<<<< HEAD
       const routerHooks = this[symbols.parent][symbols.routerHooks]
       if (routerHooks && typeof routerHooks.error === 'function') {
         routerHooks.error.call(this[symbols.parent], `Route ${hash} not found`)
-=======
-      const routerHooks = this.parent[symbols.routerHooks]
-      if (routerHooks && typeof routerHooks.error === 'function') {
-        routerHooks.error.call(this.parent, `Route ${hash} not found`)
->>>>>>> 6da65396
       }
     }
   }
