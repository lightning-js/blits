--- conflicted
+++ resolved
@@ -42,9 +42,6 @@
   if (renderMode === 'canvas') return [CanvasTextRenderer]
 }
 
-<<<<<<< HEAD
-export default async (App, target, settings = {}) => {
-=======
 const textureMemorySettings = (settings) => {
   const gpuMemory = {
     ...{
@@ -66,8 +63,7 @@
   }
 }
 
-export default (App, target, settings = {}) => {
->>>>>>> 31dce258
+export default async (App, target, settings = {}) => {
   renderer = new RendererMain(
     {
       ...{
