/*
 * Copyright 2023 Comcast Cable Communications Management, LLC
 * Licensed under the Apache License, Version 2.0 (the "License");
 * you may not use this file except in compliance with the License.
 * You may obtain a copy of the License at
 *
 * http://www.apache.org/licenses/LICENSE-2.0
 *
 * Unless required by applicable law or agreed to in writing, software
 * distributed under the License is distributed on an "AS IS" BASIS,
 * WITHOUT WARRANTIES OR CONDITIONS OF ANY KIND, either express or implied.
 * See the License for the specific language governing permissions and
 * limitations under the License.
 *
 * SPDX-License-Identifier: Apache-2.0
 */

import { renderer } from './launch.js'
import { parseToObject, isObjectString, isArrayString, isTransition } from '../../lib/utils.js'
import colors from '../../lib/colors/colors.js'

import { Log } from '../../lib/log.js'
import symbols from '../../lib/symbols.js'
import Settings from '../../settings.js'
import shaders from '../../lib/shaders/shaders.js'

// temporary counter to work around shader caching issues
let counter = 0

const createPaddingObject = (padding, direction) => {
  if (padding === undefined) {
    return { start: 0, end: 0, oppositeStart: 0, oppositeEnd: 0 }
  }

  if (typeof padding === 'number') {
    return { start: padding, end: padding, oppositeStart: padding, oppositeEnd: padding }
  }

  // todo: do we need to do this runtime every time? or can we optimize this?
  if (isObjectString(padding) === true) {
    padding = parseToObject(padding)
  }

  if (typeof padding === 'object') {
    const {
      top = undefined,
      right = undefined,
      bottom = undefined,
      left = undefined,
      x = 0,
      y = 0,
    } = padding

    // use specific values if provided, otherwise fall back to x or y
    return direction === 'vertical'
      ? {
          start: top !== undefined ? top : y,
          end: bottom !== undefined ? bottom : y,
          oppositeStart: left !== undefined ? left : x,
          oppositeEnd: right !== undefined ? right : x,
        }
      : {
          start: left !== undefined ? left : x,
          end: right !== undefined ? right : x,
          oppositeStart: top !== undefined ? top : y,
          oppositeEnd: bottom !== undefined ? bottom : y,
        }
  }
  return { start: 0, end: 0, oppositeStart: 0, oppositeEnd: 0 }
}

const layoutFn = function (config) {
  const position = config.direction === 'vertical' ? 'y' : 'x'
  const oppositePosition = config.direction === 'vertical' ? 'x' : 'y'
  const oppositeMount = config.direction === 'vertical' ? 'mountX' : 'mountY'
  const dimension = config.direction === 'vertical' ? 'height' : 'width'
  const oppositeDimension = config.direction === 'vertical' ? 'width' : 'height'
  const padding = createPaddingObject(config.padding, config.direction)

  let offset = padding.start

  const children = this.node.children
  const childrenLength = children.length
  let otherDimension = 0
  const gap = config.gap || 0
  for (let i = 0; i < childrenLength; i++) {
    if (this.children[i] !== undefined && this.children[i].props.raw.show === false) {
      continue
    }
    const node = children[i]
    node[position] = offset
    node[oppositePosition] = padding.oppositeStart
    // todo: temporary text check, due to 1px width of empty text node
    if (dimension === 'width') {
      offset += node.width + (node.width !== ('text' in node ? 1 : 0) ? gap : 0)
    } else {
      offset +=
        'text' in node
          ? node.width > 1
            ? node.height + gap
            : 0
          : node.height !== 0
          ? node.height + gap
          : 0
    }
    otherDimension = Math.max(
      otherDimension,
      node[oppositeDimension] + padding.oppositeStart + padding.oppositeEnd
    )
  }
  // adjust the size of the layout container
  this.node[dimension] = offset - gap + padding.end
  this.node[oppositeDimension] = otherDimension

  const align = {
    start: 0,
    end: 1,
    center: 0.5,
  }[config['align-items'] || 'start']

  if (align !== 0) {
    for (let i = 0; i < childrenLength; i++) {
      const node = children[i]
      node[oppositePosition] = otherDimension * align
      node[oppositeMount] = align
    }
  }

  // emit an updated event
  if (config['@updated'] !== undefined) {
    config['@updated']({ w: this.node.width, h: this.node.height }, this)
  }

  // trigger layout on parent if parent is a layout
  if (this.config.parent && this.config.parent.props.__layout === true) {
    this.config.parent.triggerLayout(this.config.parent.props)
  }
}

const parsePercentage = function (v, base) {
  if (typeof v !== 'string') {
    return v
  } else if (v.indexOf('%') === v.length - 1) {
    return (
      (this.element.config.parent &&
        (this.element.config.parent.node[base] || 0) * (parseFloat(v) / 100)) ||
      0
    )
  }
  return v
}

const unpackTransition = (v) => {
  if (typeof v !== 'object' || v === null) return v
  if (v.constructor === Object) {
    if ('value' in v === true) {
      return v.value
    }
    if ('transition' in v === true) {
      return unpackTransition(v.transition)
    }
  }
  return v
}

const colorMap = {
  top: 'colorTop',
  bottom: 'colorBottom',
  left: 'colorLeft',
  right: 'colorRight',
}

let textDefaults = null

const propsTransformer = {
  set parent(v) {
    this.props['parent'] = v === 'root' ? renderer.root : v.node
  },
  set rotation(v) {
    this.props['rotation'] = v * (Math.PI / 180)
  },
  set w(v) {
    this.props['width'] = parsePercentage.call(this, v, 'width')
  },
  set width(v) {
    this.props['width'] = parsePercentage.call(this, v, 'width')
  },
  set h(v) {
    this.props['height'] = parsePercentage.call(this, v, 'height')
  },
  set height(v) {
    this.props['height'] = parsePercentage.call(this, v, 'height')
  },
  set x(v) {
    this.props['x'] = parsePercentage.call(this, v, 'width')
  },
  set y(v) {
    this.props['y'] = parsePercentage.call(this, v, 'height')
  },
  set z(v) {
    this.props['zIndex'] = v
  },
  set zIndex(v) {
    this.props['zIndex'] = v
  },
  set color(v) {
    if (typeof v === 'string' && v.startsWith('{') === false) {
      this.props['color'] = colors.normalize(v)
    } else if (typeof v === 'object' || (isObjectString(v) === true && (v = parseToObject(v)))) {
      this.props['color'] = 0
      Object.entries(v).forEach((color) => {
        this.props[colorMap[color[0]]] = colors.normalize(color[1])
      })
    }
  },
  set src(v) {
    this.props['src'] = v
    if (this.raw['color'] === undefined) {
      this.props['color'] = this.props['src'] ? 0xffffffff : 0x00000000
    }
    // apply auto sizing when no width or height specified
    if (!('w' in this.raw) && !('w' in this.raw) && !('h' in this.raw) && !('height' in this.raw)) {
      this.props['autosize'] = true
    }
  },
  set texture(v) {
    this.props['texture'] = v

    if (this.raw['color'] === undefined && (v === null || v === undefined)) {
      this.props['color'] = 0x00000000
    } else if (this.raw['color'] === undefined) {
      this.props['color'] = 0xffffffff
    }
  },
  set fit(v) {
    const resizeMode = {}

    if (v === 'cover' || v === 'contain') {
      this.props['textureOptions'] = { resizeMode: { type: v } }
      return
    }

    if (typeof v === 'object' || (isObjectString(v) === true && (v = parseToObject(v)))) {
      resizeMode['type'] = v.type || 'cover'

      if (typeof v.position === 'number') {
        resizeMode['clipY'] = resizeMode['clipX'] = v.position
      }

      if (typeof v.position === 'object') {
        resizeMode['clipX'] = 'x' in v.position === true ? v.position.x : null
        resizeMode['clipY'] = 'y' in v.position === true ? v.position.y : null
      }
      this.props['textureOptions'] = { resizeMode }
    }
  },
  set rtt(v) {
    this.props['rtt'] = v
    if (this.raw['color'] === undefined) {
      this.props['color'] = v === true ? 0xffffffff : 0x00000000
    }
  },
  set mount(v) {
    if (typeof v === 'object' || (isObjectString(v) === true && (v = parseToObject(v)))) {
      if ('x' in v === true) {
        this.props['mountX'] = v.x
      }
      if ('y' in v === true) {
        this.props['mountY'] = v.y
      }
    } else {
      this.props['mountX'] = v
      this.props['mountY'] = v
    }
  },
  set pivot(v) {
    if (typeof v === 'object' || (isObjectString(v) === true && (v = parseToObject(v)))) {
      if ('x' in v === true) {
        this.props['pivotX'] = v.x
      }
      if ('y' in v === true) {
        this.props['pivotY'] = v.y
      }
    } else {
      this.props['pivotX'] = v
      this.props['pivotY'] = v
    }
  },
  set scale(v) {
    if (typeof v === 'object' || (isObjectString(v) === true && (v = parseToObject(v)))) {
      if ('x' in v === true) {
        this.props['scaleX'] = v.x
      }
      if ('y' in v === true) {
        this.props['scaleY'] = v.y
      }
    } else {
      this.props['scale'] = v
    }
  },
  set show(v) {
    if (v) {
      this.props['alpha'] = this.raw['alpha'] !== undefined ? this.raw['alpha'] : 1
    } else {
      this.props['alpha'] = 0
    }
  },
  set alpha(v) {
    if (this.raw['show'] === undefined || this.raw['show'] == true) {
      this.props['alpha'] = v
    }
  },
  set rounded(v) {
    this.props['rounded'] = v
    if (this.element.node !== undefined && this.elementShader === true) {
      if (typeof v === 'object' || (isObjectString(v) === true && (v = parseToObject(v)))) {
        this.element.node.props['shader'].props = v
      } else {
        if (isArrayString(v) === true) {
          v = JSON.parse(v)
        }
        this.element.node.props['shader'].props.radius = v
      }
    }
  },
  set border(v) {
    this.props['border'] = v
    if (
      this.element.node !== undefined &&
      this.elementShader === true &&
      (typeof v === 'object' || isObjectString(v) === true)
    ) {
      v = shaders.parseProps(v)
      for (const key in v) {
        this.element.node.props['shader'].props[`border-${key}`] = v[key]
      }
    }
  },
  set shadow(v) {
    this.props['shadow'] = v
    if (
      this.element.node !== undefined &&
      this.elementShader === true &&
      (typeof v === 'object' || isObjectString(v) === true)
    ) {
      v = shaders.parseProps(v)
      for (const key in v) {
        this.element.node.props['shader'].props[`shadow-${key}`] = v[key]
      }
    }
<<<<<<< HEAD
  },
  set shader(v) {
    let type = v
    if (typeof v === 'object' || (isObjectString(v) === true && (v = parseToObject(v)))) {
      type = v.type
      v = shaders.parseProps(v)
    }
    const target = this.element.node !== undefined ? this.element.node : this.props
    //if v remains a string we can change shader types
    if (typeof v === 'string') {
      target['shader'] = renderer.createShader(type)
      return
    }

    //check again if v is an object since it could have been an object string
    if (typeof v === 'object') {
      if (target.shader !== undefined && type === target.shader.shaderKey) {
        target['shader'].props = v
        return
=======
    const effectNames = {}
    if (this.element.node === undefined) {
      this.element.effectNames = []
      this.props['shader'] = renderer.createShader('DynamicShader', {
        effects: v.map((effect) => {
          let name = effect.type
          if (effectNames[name] !== undefined) {
            name += ++effectNames[name]
          } else {
            effectNames[name] = 1
          }
          name += this.element.counter
          this.element.effectNames.push(name)
          // temporary add counter to work around shader caching issues
          return renderer.createEffect(effect.type, effect.props, name)
        }),
      })
    } else {
      for (let i = 0; i < v.length; i++) {
        const name = this.element.effectNames[i]
        // temporary add counter to work around shader caching issues
        const target = this.element.node.shader.props[name]
        const props = Object.keys(v[i].props)
        if (target == undefined) continue
        for (let j = 0; j < props.length; j++) {
          target[props[j]] = v[i].props[props[j]]
        }
>>>>>>> 3dd9d5b1
      }
      target['shader'] = renderer.createShader(type, v)
      return
    }
    target['shader'] = renderer.createShader('DefaultShader')
  },
  set clipping(v) {
    this.props['clipping'] = v
  },
  set overflow(v) {
    this.props['clipping'] = !!!v
  },
  set font(v) {
    this.props['fontFamily'] = v
  },
  set size(v) {
    this.props['fontSize'] = v
  },
  set wordwrap(v) {
    Log.warn('The wordwrap attribute is deprecated, use maxwidth instead')
    this.props['width'] = v
    this.props['contain'] = 'width'
  },
  set maxwidth(v) {
    this.props['width'] = v
    this.props['contain'] = 'width'
  },
  set maxheight(v) {
    this.props['height'] = v
    this.props['contain'] = 'both'
  },
  set contain(v) {
    this.props['contain'] = v
  },
  set maxlines(v) {
    this.props['maxLines'] = v
  },
  set textoverflow(v) {
    this.props['overflowSuffix'] = v === false ? ' ' : v === true ? undefined : v
  },
  set letterspacing(v) {
    this.props['letterSpacing'] = v || 1
  },
  set lineheight(v) {
    this.props['lineHeight'] = v
  },
  set align(v) {
    this.props['textAlign'] = v
  },
  set content(v) {
    this.props['text'] = '' + v
  },
  set placement(v) {
    let x, y
    if (typeof v === 'object' || (isObjectString(v) === true && (v = parseToObject(v)))) {
      if ('x' in v === true) {
        x = v.x
      }
      if ('y' in v === true) {
        y = v.y
      }
    } else {
      v === 'center' || v === 'right' ? (x = v) : (y = v)
    }

    // Set X position
    if (x === 'center') {
      this.x = '50%'
      this.props['mountX'] = 0.5
    } else if (x === 'right') {
      this.x = '100%'
      this.props['mountX'] = 1
    }

    // Set Y position
    if (y === 'middle') {
      this.y = '50%'
      this.props['mountY'] = 0.5
    } else if (y === 'bottom') {
      this.y = '100%'
      this.props['mountY'] = 1
    }
  },
  set 'inspector-data'(v) {
    if (typeof v === 'object' || (isObjectString(v) === true && (v = parseToObject(v)))) {
      this.props['data'] = v
    }
  },
}

const Element = {
  populate(props) {
    props['node'] = this.config.node

    if (props[symbols.isSlot] === true) {
      this[symbols.isSlot] = true
    }

    this.props.element = this

    this.props['parent'] = props['parent'] || this.config.parent
    delete props.parent

    this.props.raw = props
    this.props.elementShader = false

    const propKeys = Object.keys(props)
    const length = propKeys.length

    if (
      props['shader'] === undefined &&
      (props['rounded'] !== undefined ||
        props['border'] !== undefined ||
        props['shadow'] !== undefined)
    ) {
      this.props.elementShader = true
      this.props.props['shader'] = shaders.createElementShader(props)
    }

    for (let i = 0; i < length; i++) {
      const key = propKeys[i]
      const value = props[key]
      if (value !== undefined) {
        this.props[key] = unpackTransition(value)
      }
    }

    // correct for default white nodes (but not for text nodes)
    if (this.props.props['color'] === undefined && '__textnode' in props === false) {
      this.props.props['color'] = 0
    }

    this.node = props.__textnode
      ? renderer.createTextNode({ ...textDefaults, ...this.props.props })
      : renderer.createNode(this.props.props)

    if (props['@loaded'] !== undefined && typeof props['@loaded'] === 'function') {
      this.node.on('loaded', (el, { type, dimensions }) => {
        props['@loaded']({ w: dimensions.width, h: dimensions.height, type }, this)
      })
    }

    if (props['@error'] !== undefined && typeof props['@error'] === 'function') {
      this.node.on('failed', (el, error) => {
        props['@error'](error, this)
      })
    }

    if (props.__layout === true) {
      this.triggerLayout = layoutFn.bind(this)
    }

    if (this.config.parent.props !== undefined && this.config.parent.props.__layout === true) {
      this.config.parent.triggerLayout(this.config.parent.props)
      this.node.on('loaded', () => {
        this.config.parent.triggerLayout(this.config.parent.props)
      })
    }
  },
  set(prop, value) {
    if (value === undefined) return
    if (this.props.raw[prop] === value) return
    this.props.raw[prop] = value

    this.props.props = {}
    this.props[prop] = unpackTransition(value)

    const propsKeys = Object.keys(this.props.props)

    if (propsKeys.length === 1) {
      if (isTransition(value) === true) {
        return this.animate(propsKeys[0], this.props.props[propsKeys[0]], value.transition)
      }
      // set the prop to the value on the node
      this.node[propsKeys[0]] = this.props.props[propsKeys[0]]
    } else {
      for (let i = 0; i < propsKeys.length; i++) {
        // todo: fix code duplication
        if (isTransition(value) === true) {
          return this.animate(propsKeys[i], this.props.props[propsKeys[i]], value.transition)
        }
        // set the prop to the value on the node
        this.node[propsKeys[i]] = this.props.props[propsKeys[i]]
      }
    }

    if (this.config.parent.props && this.config.parent.props.__layout === true) {
      this.config.parent.triggerLayout(this.config.parent.props)
    }
  },
  animate(prop, value, transition) {
    // check if a transition is already scheduled to run on the same prop
    // and cancels it if it does
    if (
      this.scheduledTransitions[prop] !== undefined &&
      this.scheduledTransitions[prop].f.state === 'scheduled'
    ) {
      this.scheduledTransitions[prop].f.stop()
    }

    // if current value is the same as the value to animate to, instantly resolve
    if (this.node[prop] === value) return

    const props = {}
    props[prop] = value

    // construct animate function
    const f = this.node.animate(props, {
      duration:
        typeof transition === 'object'
          ? 'duration' in transition
            ? transition.duration
            : 300
          : 300,
      easing:
        typeof transition === 'object'
          ? 'easing' in transition
            ? transition.easing
            : 'ease'
          : 'ease',
      delay: typeof transition === 'object' ? ('delay' in transition ? transition.delay : 0) : 0,
    })

    // capture the current value to be used in the transition start
    const startValue = this.node[prop]

    // schedule the transition for this prop, so it can be canceled /
    // removed if another transition for the same prop starts in the mean time
    this.scheduledTransitions[prop] = {
      v: props[prop],
      f,
    }

    if (transition.start !== undefined && typeof transition.start === 'function') {
      // fire transition start callback when animation really starts (depending on specified delay)
      f.once('animating', () => {
        transition.start.call(this.component, this, prop, startValue)
      })
    }

    if (this.config.parent.props && this.config.parent.props.__layout === true) {
      f.on('tick', () => {
        this.config.parent.triggerLayout(this.config.parent.props)
      })
    }

    if (transition.progress !== undefined && typeof transition.progress === 'function') {
      let prevProgress = 0
      f.on('tick', (_node, { progress }) => {
        transition.progress.call(this.component, this, prop, progress, prevProgress)
        prevProgress = progress
      })
    }

    f.once('stopped', () => {
      if (
        this.scheduledTransitions[prop] !== undefined &&
        this.scheduledTransitions[prop].canceled === true
      ) {
        return
      }
      // fire transition end callback when animation ends (if specified)
      if (transition.end && typeof transition.end === 'function') {
        transition.end.call(this.component, this, prop, this.node[prop])
      }
      // remove the prop from scheduled transitions
      delete this.scheduledTransitions[prop]
    })

    // start animation
    f.start()
  },
  destroy() {
    Log.debug('Deleting  Node', this.nodeId)
    this.node.destroy()

    // Clearing transition end callback functions
    const transitionProps = Object.keys(this.scheduledTransitions)
    for (let i = 0; i < transitionProps.length; i++) {
      const transition = this.scheduledTransitions[transitionProps[i]]
      if (transition !== undefined) {
        transition.canceled = true
        if (transition.f !== undefined) transition.f.stop()
      }
    }
  },
  get nodeId() {
    return this.node && this.node.id
  },
  get ref() {
    return this.props.ref || null
  },
  get parent() {
    return this.node && this.node.parent
  },
  get children() {
    return this.component[symbols.getChildren]().filter((child) => {
      return child.parent === (this[symbols.isSlot] ? this.node.children[0] : this.node)
    })
  },
}

export default (config, component) => {
  if (textDefaults === null) {
    textDefaults = {
      fontSize: 32,
      fontFamily: Settings.get('defaultFont', 'sans-serif'),
    }
  }
  return Object.assign(Object.create(Element), {
    props: Object.assign(Object.create(propsTransformer), { props: {} }),
    scheduledTransitions: {},
    config,
    component,
    effectNames: [],
    counter: counter++,
  })
}<|MERGE_RESOLUTION|>--- conflicted
+++ resolved
@@ -348,7 +348,6 @@
         this.element.node.props['shader'].props[`shadow-${key}`] = v[key]
       }
     }
-<<<<<<< HEAD
   },
   set shader(v) {
     let type = v
@@ -368,35 +367,6 @@
       if (target.shader !== undefined && type === target.shader.shaderKey) {
         target['shader'].props = v
         return
-=======
-    const effectNames = {}
-    if (this.element.node === undefined) {
-      this.element.effectNames = []
-      this.props['shader'] = renderer.createShader('DynamicShader', {
-        effects: v.map((effect) => {
-          let name = effect.type
-          if (effectNames[name] !== undefined) {
-            name += ++effectNames[name]
-          } else {
-            effectNames[name] = 1
-          }
-          name += this.element.counter
-          this.element.effectNames.push(name)
-          // temporary add counter to work around shader caching issues
-          return renderer.createEffect(effect.type, effect.props, name)
-        }),
-      })
-    } else {
-      for (let i = 0; i < v.length; i++) {
-        const name = this.element.effectNames[i]
-        // temporary add counter to work around shader caching issues
-        const target = this.element.node.shader.props[name]
-        const props = Object.keys(v[i].props)
-        if (target == undefined) continue
-        for (let j = 0; j < props.length; j++) {
-          target[props[j]] = v[i].props[props[j]]
-        }
->>>>>>> 3dd9d5b1
       }
       target['shader'] = renderer.createShader(type, v)
       return
