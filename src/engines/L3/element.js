--- conflicted
+++ resolved
@@ -408,17 +408,17 @@
       })
     }
 
-<<<<<<< HEAD
     if (this.config.parent.props && this.config.parent.props.__layout === true) {
-      f.on('tick', (node, progress) => {
+      f.on('tick', () => {
         this.config.parent.triggerLayout(this.config.parent.props)
-=======
+      })
+    }
+
     if (transition.progress !== undefined && typeof transition.progress === 'function') {
       let prevProgress = 0
       f.on('tick', (_node, { progress }) => {
         transition.progress.call(this.component, this, prop, progress, prevProgress)
         prevProgress = progress
->>>>>>> 741a73e8
       })
     }
 
