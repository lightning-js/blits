--- conflicted
+++ resolved
@@ -18,12 +18,8 @@
 import Settings from './settings.js'
 import { initLog, Log } from './lib/log.js'
 import engine from './engine.js'
-<<<<<<< HEAD
-import blitsPackageInfo from '../package.json' assert { type: 'json' }
-=======
 import blitsPackageInfo from '../package.json' with { type: 'json' }
 
->>>>>>> 538cee8a
 /**
  * @typedef {Object} Font
  * @property {string} family - Name of the font family
