/*
 * Copyright 2023 Comcast Cable Communications Management, LLC
 * Licensed under the Apache License, Version 2.0 (the "License");
 * you may not use this file except in compliance with the License.
 * You may obtain a copy of the License at
 *
 * http://www.apache.org/licenses/LICENSE-2.0
 *
 * Unless required by applicable law or agreed to in writing, software
 * distributed under the License is distributed on an "AS IS" BASIS,
 * WITHOUT WARRANTIES OR CONDITIONS OF ANY KIND, either express or implied.
 * See the License for the specific language governing permissions and
 * limitations under the License.
 *
 * SPDX-License-Identifier: Apache-2.0
 */

import { Log } from '../../lib/log.js'
import symbols from '../../lib/symbols.js'

const normalizeProps = (props) => {
  Log.warn(
    'Defining props as an Array has been deprecated and will stop working in future versions. Please use the new notation instead (an object with key values pairs).'
  )
  const out = {}
  const propLength = props.length
  for (let i = 0; i < propLength; i++) {
    const prop = props[i]
    if (typeof prop === 'string') {
      out[prop] = undefined
    } else {
      out[prop.key] = prop.default
    }
  }
  return out
}

export default (component, props = {}) => {
  if (Array.isArray(props) === true) {
    props = normalizeProps(props)
  }
  if (!('ref' in props)) {
    props.ref = undefined
  }
  const keys = Object.keys(props)
  component[symbols.propKeys] = keys

  for (let i = 0; i < keys.length; i++) {
    const key = keys[i]
    const prop = props[key]

    Object.defineProperty(component, key, {
      get() {
        if (this[symbols.props] === undefined) return undefined
        return key in this[symbols.props] ? this[symbols.props][key] : prop
      },
      set(v) {
<<<<<<< HEAD
        Log.warn(`Warning! Avoid mutating props directly (${key})`)
        this[symbols.props][key] = v
=======
        Log.warn(
          `Warning! Avoid mutating props directly (prop "${prop.key}" in component "${this.componentId}")`
        )
        this[symbols.props][prop.key] = v
>>>>>>> 510cdba1
      },
    })
  }
}<|MERGE_RESOLUTION|>--- conflicted
+++ resolved
@@ -55,15 +55,10 @@
         return key in this[symbols.props] ? this[symbols.props][key] : prop
       },
       set(v) {
-<<<<<<< HEAD
-        Log.warn(`Warning! Avoid mutating props directly (${key})`)
-        this[symbols.props][key] = v
-=======
         Log.warn(
           `Warning! Avoid mutating props directly (prop "${prop.key}" in component "${this.componentId}")`
         )
         this[symbols.props][prop.key] = v
->>>>>>> 510cdba1
       },
     })
   }
