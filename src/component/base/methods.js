--- conflicted
+++ resolved
@@ -95,10 +95,15 @@
   },
   trigger: {
     value: function (key) {
-<<<<<<< HEAD
       Log.warn('this.trigger is deprecated, use this.$trigger instead')
       return this.$trigger(key)
-=======
+    },
+    writable: false,
+    enumerable: true,
+    configurable: false,
+  },
+  $trigger: {
+    value: function (key) {
       let target = this[symbols.originalState]
       // when dot notation used, find the nested target
       if (key.indexOf('.') > -1) {
@@ -110,16 +115,6 @@
       }
       // trigger with force set to true
       trigger(target, key, true)
->>>>>>> 03a01a1c
-    },
-    writable: false,
-    enumerable: true,
-    configurable: false,
-  },
-  $trigger: {
-    value: function (key) {
-      // trigger with force set to true
-      trigger(this[symbols.originalState], key, true)
     },
     writable: false,
     enumerable: true,
