--- conflicted
+++ resolved
@@ -24,17 +24,12 @@
     template: `
       <Element w="100%" h="100%" :texture="$texture" :color="$color" effects="$effects" />
     `,
-<<<<<<< HEAD
     props: {
       image: undefined,
       map: undefined,
       frame: undefined,
       color: undefined,
     },
-=======
-    props: ['image', 'map', 'frame', 'color', 'effects'],
-
->>>>>>> 538cee8a
     state() {
       return {
         spriteTexture: null,
