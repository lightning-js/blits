--- conflicted
+++ resolved
@@ -1,5 +1,3 @@
-<<<<<<< HEAD
-=======
 /*
  * Copyright 2023 Comcast Cable Communications Management, LLC
  * Licensed under the Apache License, Version 2.0 (the "License");
@@ -17,8 +15,6 @@
  * SPDX-License-Identifier: Apache-2.0
  */
 
-import preCompiler from './preCompiler.js'
->>>>>>> b8ae51dd
 import { importChunkUrl } from '@lightningjs/vite-plugin-import-chunk-url'
 
 import preCompiler from './preCompiler.js'
