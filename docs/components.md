--- conflicted
+++ resolved
@@ -13,12 +13,7 @@
 
 This universal structure is also valuable for the interoperability of components.
 
-<<<<<<< HEAD
-
-## Creating a new Component
-=======
 ### Creating a new Component
->>>>>>> 8a418c0e
 
 Let's see how to create a new component and explore the basic anatomy of a component.
 
