# Handling User Input

In order to allow users to interact with your app, you will want to capture and handle _user input_. If you are developing a TV based app this will often be key input via a remote control.

Blits offers an intuitive and straightforward interface to handle key input in Components.

## Focus

Before diving into the specifics of key handling, it is important to understand the basic concept of _focus_.

In a Blits app, there is always _one_ Component that has the focus. By default, this will be the root Application component.

The component that has focus, is the one that is responsible for handling the user input at that moment.

For example, when a user clicks the _right_ or _left_ button while a _Poster Component_ has focus, it is that instance of the Poster Component that will _receive_ the first key press event.

## Configuring Input Handling

Within the Component configuration object, the `input` key is used to define how the component should react to specific key presses when it has focus. The `input` key should be an `object literal` of `functions` for each input event that the component wants to handle.

Each function corresponds to a _key press name_, such as `up`, `down`, `enter`, `space`, `back`, `1`, `2`, `a` etc and each function defined in the `input` object, receives the full `InputEvent` object as its first argument.

```js
export default Blits.Component('MyComponent', {
  // ...
  input: {
    up(e) {
      // Logic to execute when users press up
    },
    down(e) {
      // Logic to execute when users press down
    },
    enter(e) {
      // Logic to execute when users press enter
    },
  }
}
```

## Catch-All Handling

To allow a focused component to respond to any key and act as a _catch-all_, you can add an `any()` function to the input object. As it receives the `InputEvent` object as the first argument, you can abstract the key press in there and handle (or ignore) it as you wish.

```javascript
{
  input: {
    any(e) {
      // Logic to execute for any key press
    },
  }
}
```

## Event Handling Chain

If the currently focused component does not handle a key press, Blits will traverse up the component hierarchy, checking for any _parent_ component that does have a function defined for that key press in the `input`-key. This input event handling chain continues until it reaches the root Application component.

When a component handles a key press by having a corresponding function specified, said component receives focus, and the event handling chain stops by default. However, if you want the input event to propagate up the hierarchy further, you have three options:

1. **Change focus only (no bubbling)**: Use `this.parent.$focus()` without the event parameter. This only changes focus to the parent and does not bubble the event.
2. **Change focus and bubble the event**: Use `this.parent.$focus(e)` with the event parameter. This changes focus to the parent AND bubbles the event to the parent's input handler.
3. **Handle input without changing focus**: Use `this.parent.$input(e)`. This handles the input event on the parent WITHOUT changing focus. You can also use `this.$select('ref').$input(e)` to handle input on any component selected by ref.

**Note**: Both `this.parent.$focus(e)` and `this.parent.$input(e)` process events on the parent. The difference is that `$focus()` changes focus, while `$input()` only handles the input event.

```javascript
{
  input: {
    enter() {
<<<<<<< HEAD
      // Give focus to the parent
      this.$parent.focus();
    },
    back(e) {
      // Give focus to the parent and let the user input event bubble
      this.$parent.focus(e);
=======
      // Give focus to the parent (without bubbling the event)
      this.parent.$focus();
    },
    back(e) {
      // Give focus to the parent and let the user input event bubble
      this.parent.$focus(e);
    },
    escape(e) {
      // Handle input on parent but keep focus on current component
      this.parent.$input(e);
>>>>>>> 538cee8a
    },
  }
}
```

## Intercepting key input

In addition to the Event handling chain explained above. Blits offers the option to _intercept_ key presses at the root level of the Application, before they reach the currently focused Component. This can be useful in certain situation where you want to globally disable all key presses, or when implementing an override key press handler.

The `intercept()` input-method can only be implemented in the `Blits.Application`-component. When present, the method acts as a _catch-all_ method, and will be executed for _all_ key presses. It receives the `KeyboardEvent` as its argument, allowing you to execute logic based on the key being pressed.

Only when the `intercept()` input-method returns the `KeyboardEvent` (possibly modified), the keypress will continue to be handled (by the currently focused Component).

The `intercept`-method can also be an asynchronous method.

## Key-up handling

The functions specified in the `input` configuration are invoked when a key is _pressed down_ (i.e. the `keydown` event listener). But sometimes you may also want to execute some logic when a key is _released_ (i.e. the `keyup` event listener).

Instead of introducing a separate key on the Component configuration object for key release callbacks, Blits relies on the concept that a `keyup` event is always preceded by a `keydown` event.

Following this logic, whenever you return a function in an input (key down) handler, this function will be executed upon release (i.e. the `keyup` event) of that key .

When an input key is being a hold down, it will execute the key down handler multiple times. Upon key release, only the last returned key up callback function will be executed.


```javascript
Blits.Component('MyComponent', {
  //
  input: {
    enter() {
      // execute logic on key down
      this.pressedEnter = true
      return () => {
        // execute logic on key up
        this.pressedEnter = false
      }
    },
    space(e) {
      // not logic on key down
      return () => {
        // only execute logic on key up
        console.log('Space key released')
      }
    },
    left() {
      // some logic on key down here ..
      this.leftHold = true
      // return a reference to a Component method
      // (instead of creating a new function on the fly)
      return this.leftKeyUp
    }
  },
  methods: {
    leftKeyUp() {
      console.log('Left key up')
      this.leftHold = false
    }
  }
}
```

## Custom Keycode mapping

Blits comes with a default keycode mapping. This mapping is a sensible default that works in your desktop browser and with most RDK based devices.

But it's possible that the keycodes and mapping of your target device are slightly or even completely different.

In Blits, you can easily configure the key mapping to match your needs. In the `src/index.js` file where we instantiate the App via the `Blits.Launch` function, we can add an extra key, called `keymap`, to the _settings object_.

The `keymap` should contain an object literal, where you map a `key` or `keyCode` (from the `KeyboardEvent`) to an event name that you can use in your Components.

> You can use a site like [keyjs.dev](https://keyjs.dev/) to find the appropriate key and keyCode for your device

```js
// src/index.js
Blits.Launch(App, 'app', {
  w: 1920,
  h: 1080,
  //...
  keymap: {
    // switch left and right using the key
    ArrowLeft: 'right',
    ArrowRight: 'left',
    // switch up and down using the keyCode
    38: 'down',
    40: 'up',
    // register new handlers
    '.': 'dot', // dot() can now be used in the input object
    // key code for letter 's'
    83: 'search' // search() can now be used in the input object
  }
})
```

The custom keymap object will be merged with the default key mapping, that looks like this:

```js
const defaultKeyMap = {
  ArrowLeft: 'left',
  ArrowRight: 'right',
  ArrowUp: 'up',
  ArrowDown: 'down',
  Enter: 'enter',
  ' ': 'space',
  Backspace: 'back',
  Escape: 'escape',
  37: 'left',
  39: 'right',
  38: 'up',
  40: 'down',
  13: 'enter',
  32: 'space',
  8: 'back',
  27: 'escape',
}
```<|MERGE_RESOLUTION|>--- conflicted
+++ resolved
@@ -67,14 +67,6 @@
 {
   input: {
     enter() {
-<<<<<<< HEAD
-      // Give focus to the parent
-      this.$parent.focus();
-    },
-    back(e) {
-      // Give focus to the parent and let the user input event bubble
-      this.$parent.focus(e);
-=======
       // Give focus to the parent (without bubbling the event)
       this.parent.$focus();
     },
@@ -85,7 +77,6 @@
     escape(e) {
       // Handle input on parent but keep focus on current component
       this.parent.$input(e);
->>>>>>> 538cee8a
     },
   }
 }
