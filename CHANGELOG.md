--- conflicted
+++ resolved
@@ -1,7 +1,5 @@
 # Changelog
 
-<<<<<<< HEAD
-=======
 ## v1.7.1
 
 _14 oct 2024_
@@ -23,7 +21,6 @@
 - Cleaned up dependencies
 - Fixed issue with item reference in for loop
 - Fixed issue with looping directly over `<Text>` components
->>>>>>> 98000e5f
 
 ## v1.5.1
 
