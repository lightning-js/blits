--- conflicted
+++ resolved
@@ -1,7 +1,5 @@
 # Changelog
 
-<<<<<<< HEAD
-=======
 ## v1.35.3
 
 _03 Aug 2025_
@@ -23,7 +21,6 @@
 - Fixed issue with focus getting lost when destroying a focused component
 - Fixed issue with refocusing a component that's already in the focus chain (i.e. `this.parent.$focus()`)
 
->>>>>>> 6da65396
 ## v1.35.1
 
 _24 Jul 2025_
