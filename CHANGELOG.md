# Changelog

<<<<<<< HEAD
## v1.4.0

_16 sept 2024_

- Added support for `fit` attribute to enable resizeModes for images (cover, contain)
- Added priority parameter for event emitters + ability to stop propagation
- Added Global App State plugin
- Added Theme plugin
- Standardized built-in utility methods (i.e. focus, select, setTimeout, etc.) to all be prefixed with a `$`.
- Added support for triggering nested state variables with dot-notation (i.e `foo.bar.bla`)
- Added support for watching nested state variables (i.e `foo.bar.bla`)
- Fixed bug with Log plugin not picking up on `debugLevel` setting
- Fixed bug when using hex-colors in an effect
- Upgraded to latest version of the renderer (2.1.1)
=======
## v1.3.1

_27 aug 2024_

- Moved `this.$log` functionality to a plugin, which delays the instantation and allows it to pick up launch settings (bug fix)

>>>>>>> 5f0f83ec

## v1.3.0

_19 aug 2024_

- Fixed bug in for-loop when key is not a string but a number
- Added `$shallow`-modifier to for-loop
- Added several performance optimizations
- Added support for dynamic arguments in object notation (i.e. `mount="{x: $x, y: $y}"`)

## v1.2.0

_5 aug 2024_

- Added plugin system for Blits
- Added Language plugin, modeled after L2-SDK Language plugin
- Removed unused built-in Image component
- Marked `this.trigger()`-method as deprecated in definition file
- Removed double assignment of `this.node` during element creation

## v1.1.0

_25 july 2024_

- Made `holdTimeout` configurable and added to launch settings
- Improved test coverage
- Removed imporChunkUrl dependency as it’s no longer needed
- Abstracted path from pre-compiler, to make it more reusable (in playground for example)
- Added `defaultFont` launch setting to boilerplate example

## v1.0.0

_15 july 2024_

- Added multiple optimizations that improve the performance
- Fixed mountY prop setting
- Added functionality for providing custom shaders
- Added initial support for accessing children
- Added first version of Layout component
- Improved test coverage
- Refactored transitions and fixed promise resolve issues
- Upgraded to renderer v1.0.0

## v0.10.0

_17 june 2024_

- Updated renderer to version v0.9.1
- Updated font generation to use the new `@lightningjs/msdf-generator`-package with required font metrics
- Added queue mechanism to font generation to prevent hanging process
- Added functionality to pass a component into the Component `:is` attribute

Please read refer to the [breaking changes](https://github.com/lightning-js/renderer/releases/tag/v0.9.0) in the
renderer related to MSDF fonts. When you have custom msdf fonts in your `/public` folder you may need to regenerate
them (or remove the files and let Blits take care of [generating for you from a `.ttf`](https://lightning-js.github.io/blits/#/essentials/displaying_text?id=using-custom-fonts))


## v0.9.9

_22 may 2024_

- Added support for `rtt`-attribute (Render To Texture)
- Refactored Component for efficiency and readability
- Improved type definitions
- Fixed error when no settings object is supplied to Launch method
- Fixed issue with `parent` variable being set on the global window object
- Improved code of firing transitions
- Bumped renderer to version 0.8.4

## v0.9.8

_25 apr 2024_

- Fixed issue with removing children during navigation with the router
- Added support for overflow (as an inversed alias of clipping)
- Upgraded to latest version of renderer (0.8.3)
- Introduced `renderMode` setting (`webgl` or `canvas`)

## v0.9.7

_15 apr 2024_

- Added support for direct assignment of an Array element and triggering reactivity
- Added support for .env in boilerplate
- Fixed issue with Blits component being wrapped in a Proxy when assigned to a state variable
- Fixed built-in `hasFocus`-state to also work for components that don't have state in their config object

## v0.9.6

_4 apr 2024_

- Added before hook to router
- Upgraded Lightning renderer to v0.8.2

## v0.9.5

_29 mar 2024_

- Fixed cancelling  of scheduled / running transitions when starting a new transition on the same prop (broke in v0.7.1).
- Added viewport relates lifecycle hooks

## v0.9.4

_28 mar 2024_

- Upgraded Lightning renderer to v0.8.0
- Fixed issue with reactivity in a forloop when initial array is empty
- Introduced new `gpuMemoryLimit` launch setting


## v0.9.3

_25 mar 2024_

- Added support for mount / pivot on Text elements and Sprites.

## v0.9.2

_21 mar 2024_

- Fixed issue with updates not triggering during array operation

## v0.9.1

_21 mar 2024_

- Improved support for reactive advanced array operations (i.e. `splice()`, `concat()`, `sort()`)
- Upgraded Lightning renderer to v0.7.6
- Reverted removal of destroy of child nodes (added in v0.8.1)
- Introduced `viewportMargin` setting
- Added `undefined`-check for props sent to renderer

## v0.9.0

_18 mar 2024_

- Added symbol for `id` on component
- Fixed issue in for loop when `:key` is a number (and not a string)
- Added built-in `hasFocus` state variable, available on every Component
- Refactored font loading, removed the need for temporary `src/fontLoader.js` file
- Replaced using component name with unique identifier for registering and emitting hooks

## v0.8.1

_9 mar 2024_

- Added pre-processing of hardcoded colors used in the template
- Upgraded Lightning renderer to v0.7.5
- Removed explicit destroy of child nodes, as the renderer now takes care of this
- Re-added support for clipping

## v0.8.0

_1 mar 2024_

- Added `this.$clearIntervals()` and `this.$clearTimeouts()` methods that clear all intervals and timers set on a certain component
- **Breaking change:** Renamed the key `function` to `easing` in the transitions object used to specify a custom easing functio (deprecation notice added)

## v0.7.4

_28 feb 2024_

- Fixed dependency for on the fly MSDF font generation

## v0.7.3

_28 feb 2024_

- Added functionality that forces focus hook to fire when parent receives focus from child
- Improved destroy sequence of nodes to be disposed
- Fixed issue with tracking reactive objects multiple times (potential max call stack error)
- Added on the fly MSDF font generation from a `.ttf` file placed in `publics/fonts`
- Added support for pre-compilation for files with more than 1 Blits component
- Fixed transitions on scale attribute when passed an object with `x` and `y` values

## v0.7.2

_23 feb 2024_

- Added small fix to support for (re)assigning an array used in a for-loop
- Added option to enable the Lightning inspector in launch setting (`inspector: true/false`)

## v0.7.1

_22 feb 2024_

- Fixed clean up of children nodes when routing to a new view
- Fixed test cases for code generator (100% coverage)
- Added support for colorizing sprites
- Removed before setup and setup lifecycle events and optimized lifecycle instance in components
- Added support for (re)assigning an array used in a for-loop
- Refactored delay of transitions (using the now available built-in delay in the renderer)
- Added preliminary support for frameTick hook
- Upgraded to latest version of the renderer (0.7.4)

## v0.7.0

_20 feb 2024_


- Added support for dynamic components through the `is`-attribute (`<Component is="Poster" />` or `<Component is="$dynamicComponent" />`)
- Added functionality to pass extra data / props when navigating to a new route ( _breaking change_ in signature of `router.to()` method - previously: `router.to(path, options)`, now: `router.to(path, data, options)`)
- Added configuration option to set the canvas color (aka clear color)

## v0.6.13

_16 feb 2024_

- Upgraded to 0.7.2 of the renderer
- Introduced new `maxheight` attribute (besided the existing `maxlines` attribute) for the `<Text />` component
- Fixed issue with order of lifecycle event emits
- Fixed logic to not unfoces a parent when it passes focus to a child
- Removed temporary fix for renderer issue [#123](https://github.com/lightning-js/renderer/issues/123)

## v0.6.12

_9 feb 2024_

- Added type hinting for `this.$clearInterval` and `this.$clearTimeout`
- Fixed issue with `.gitignore` in app create flow
- Added support for dynamic route parts in the router (i.e `/tv/:series/episodes/:episode`)

## v0.6.11

_7 feb 2024_

- Enabled the use of `type` as a component prop or state variable
- Removed setting focus to AppComponent on back key press in RouterView
- Fixed broken app create flow caused by missing dev dependencies in npx command (temporary fix)

## v0.6.10

_2 feb 2024_

- Added FPS counter from Example App as a built-in Blits component (available as `<FPScounter />`)
- Added precompilation to all built-in Blits components for increased performance
- Updated flow to create a new App project with an interactive prompt of questions (`npx @lightningjs/blits@latest`)
- Upgraded to latest version of the Lightning 3 renderer (0.7.1)

## v0.6.9

_31 jan 2024_

- Fixed single quote escaping for all browsers (removing sometimes unsupported negative lookahead)
- Fixed issue with focus when navigating back to a page that is kept in history

## v0.6.8

_29 jan 2024_

- Reverted fix (initially) empty for-loops

## v0.6.7

_26 jan 2024_

- Added `this.$clearInterval` and `this.$clearTimeout` helper functions to Component
- Updated Lightning renderer to version _0.7.0_
- Added `lineheight` and `textoverflow` attributes to `<Text />`-component
- Added setting for specifying maximum number of web workers to spawn (`webWorkersLimit`)
- Added fix for issue with setting up reactivity for (initially) empty for-loops

## v0.6.6

_24 jan 2024_

- Added temporary fix for renderer issue [#123](https://github.com/lightning-js/renderer/issues/123)
- Fixed issue with setting mount, pivot and scale values to zero (0) in object literal with x and y key
- Added automatic mapping of ref string to each item in a for-loop

## v0.6.5

_16 jan 2024_

- Added `path` to boilerplate vite.config.js for deployments in a sub folder
- Improved error handling in the template parser, with more contextual error messages

## v0.6.4

_15 jan 2024_

- Added fix for sprites not working on certain devices

## v0.6.3

_12 jan 2024_

- Removed prepending protocol and host from sprite image


## v0.6.2

_12 jan 2024_

- Fixed issue with Sprites not working correctly due to missing background color

## v0.6.1

_8 jan 2024_

- Fixed issue with using single quotes as Text content
- Added first Text-to-Speech / Announcer functionality

## v0.6.0

_4 jan 2024_

- Added pre-compilation functionality to improve performance. Requires an update to the `vite.config.js` to enable. Read more details in this [blog post](https://lightningjs.io/blogs/blitsPreCompilation.html)
- Added `defaultFont` to the Launch settings

## v0.5.10

_3 jan 2024_

- Updated and improved documentation
- Added `screenResolution` and `pixelRatio` options to settings

## v0.5.9

_21 dec 2023_

- Changed transition-end callback to receive real prop value from node
- Implemented symbol for `wrapper` on Component (freeing up the name wrapper to be used in Component state)
- Added functionality to prevent a route ending up in the history stack (route option: `inHistory: false`)
- Improved router backtracking logic
- Added functionality to override route options during navigation
- Upgraded to latest version of the renderer (0.6.1) which contains a fix for animations not finishing correctly

## v0.5.8

_15 dec 2023_

- Internal refactor of the `Element`

## v0.5.7

_13 dec 2023_

- Added history and backhandling to the router
- Linked effects directly to the available shaders exposed by the L3 renderer (starting 0.6.0)
- Added setting `reactivityMode` to control whether `Proxy` (default) or `defineProperty` is used to trigger reactive side effects

## v0.5.6

_11 dec 2023_

- Upgraded to version 0.6.0 of the Lightning 3 renderer

## v0.5.5

_5 dec 2023_

- Fixed regression in Slots functionality caused by forloop cleanup fix in 0.5.4

## v0.5.4

_5 dec 2023_

- Fixed issue with Components and Elements not always being cleaned up in forloop
- Added support for nested children inside a forloop on an Element

## v0.5.3

_4 dec 2023_

- Added transition `start` and tranition `end` callbacks

## v0.5.2

_30 nov 2023_

- Fixed issue in code generator leading to creation unnecessary child nodes
- Added focus handler to router view (that passes focus to the current active page)

## v0.5.1

_29 nov 2023_

- Fixed issue with unexpected unfocus
- Added fastforward of transitions on the same property
- Added functionality to skip focus change on key hold

## v0.5.0

_23 nov 2023_

- Introduced `wordwrap` and `maxlines` attributes on the Text-component, replacing the previous `w` and `h` attributes (breaking change!)

## v0.4.2

_22 nov 2023_

- Improved parser and added more template validation (i.e. one single root element in a template)
- Fixed typo in documentation

## v0.4.1

_13 nov 2023_

- Added support for using dynamic import of components in routes
- Added support for returning components in an async function / Promise in routes

## v0.4.0

_9 nov 2023_

- Fixed bug related to animating percentage based values
- Added (customizable) navigation transitions to the router
- Renamed `.eslintrc.js` to `.eslintrc.cjs` in boilerplate code to make linting work on new projects
- Fixed issue in Settings when the default value was set to `false`
- Replace underscored keys for private properties with Symbols
- Added `keepAlive` option to the router (i.e. keeping a page in memory when navigating to a new page)
- Introduced a `this.$trigger` function to force a reevaluation of a reactive value (without changing the value)
- Exposed `currentRoute`, `routes` and `navigating` on the `this.$router` object
- Upgraded to lates version of `@lightningjs/renderer` (v0.5.0)

## v0.3.15

_23 oct 2023_

- Added support for slots
- Added support for defining custom keymapping
- Improved error handling of the template parser

## v0.3.14

_19 oct 2023_

- Fixed error when `<Text />`-component doesn't have any content
- Removed generic escape key handler that closed the App
- Introduced `quit()`-method on the root Application component
- Updated to v0.4.0 of the renderer

## v0.3.13

_18 oct 2023_

- Added support for `borderTop`, `borderBottom`, `borderLeft`, `borderRight` and `grayScale` effects
- Fixed `@loaded` and `@error` events on `<Text/>` componenent only firing once (and not for each change)
- Fixed loading of web canvas2d fonts
- Fixed error when using `this`-reference in component state
- Added basic support for inline text (i.e. `<Text>My text with a {{$dynamic}} value</Text>`)

## v0.3.12

_17 oct 2023_

- Fixed path to logo on readme

## v0.3.11

_17 oct 2023_

- Added support for using [percentages](https://lightning-js.github.io/blits/#/element_attributes?id=using-percentages) in dimensions (`w` / `h`) and positioning (`x` / `y`)
- Refactored template parser to be more robust and throw errors when the template contains a syntax mistake
- Re-enabled tests (still depends on renderer version bump though)
- Added the new official Blits logo to the readme!

## v0.3.10

_9 oct 2023_

- Updated L3 renderer dependency to 0.3.6
- Renamed internal methods for creating textures and shaders


## v0.3.9

_5 oct 2023_

- Updated L3 renderer dependency to 0.3.3


## v0.3.8

_4 oct 2023_

- Added Blits VS code extension to recommended extensions


## v0.3.7

_3 oct 2023_

- Fixed reactivity issue when using `null` values in state


## v0.3.6

_2 oct 2023_

- Bumped version number of dependency in boilerplate


## v0.3.5

_2 oct 2023_

- Added workaround for Vite import chunk url plugin for fontloading

## v0.3.4

_27 sep 2023_

- Fixed issue with re-applying reactivity to already reactive props in forloop


## v0.3.3

_25 sep 2023_

- Added support for `@loaded` and `@error` events on Elements (and Text Component)


## v0.3.2

_22 sep 2023_

- Changed name of attribute to reference an Element or Component from `id` to `ref`


## v0.3.1

_20 sep 2023_

- Fixed Blits dependency in create App boilerplate package.json


## v0.3.0

_20 sep 2023_

Initial beta release of Blits ⚡️<|MERGE_RESOLUTION|>--- conflicted
+++ resolved
@@ -1,6 +1,5 @@
 # Changelog
 
-<<<<<<< HEAD
 ## v1.4.0
 
 _16 sept 2024_
@@ -15,14 +14,12 @@
 - Fixed bug with Log plugin not picking up on `debugLevel` setting
 - Fixed bug when using hex-colors in an effect
 - Upgraded to latest version of the renderer (2.1.1)
-=======
+
 ## v1.3.1
 
 _27 aug 2024_
 
 - Moved `this.$log` functionality to a plugin, which delays the instantation and allows it to pick up launch settings (bug fix)
-
->>>>>>> 5f0f83ec
 
 ## v1.3.0
 
