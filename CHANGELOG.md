# Changelog

<<<<<<< HEAD
## v1.39.1

_20 Sept 2025_
=======

## v1.40.1

_10 Oct 2025_

- Downgraded renderer to 2.18.2

## v1.40.0

_10 Oct 2025_

- Improved memory management in the for loop by efficiently removing effects

## v1.39.4

_9 Oct 2025_

- Bumped Lightning renderer to 2.18.3


## v1.39.3

_2 Oct 2025_

- Bumped Lightning renderer to 2.18.2


## v1.39.2

_2 Oct 2025_

- Bumped Lightning renderer to 2.18.0


## v1.39.1

_26 Sept 2025_
>>>>>>> 3eb691fd

- Bumped Lightning renderer to 2.17.0


## v1.39.0

_16 Sept 2025_

- Refactored router to be more performant and prevent runtime route changes to affect other route instances

## v1.38.3

_4 Sept 2025_

- Fixed clearing of `idle` and `frameTick` hooks upon component destroy
- Fixed updating of router state to before init hook

## v1.38.2

_1 Sept 2025_

- Fixed issue with `reuseComponent` storing the same page multiple times
- Fixed last array patch method (sort) not triggering reactivity


## v1.38.1

_28 Aug 2025_

- Added guard around emiting events and selecting elements after Component destroy
- Fixed issue with `navigatingBack`

## v1.38.0

_26 Aug 2025_

- Added `reuseComponent` to route options to enable navigating to the same page and reusing the same page component instance

## v1.37.0

_22 Aug 2025_

- Added Route options check before checking passFocus flag
- Added support for additional metadata in Route config (for associating arbitrary data to a route)
- Upgraded dev dependencies to latest versions

## v1.36.0

_11 Aug 2025_

- Added `passFocus` option to route options to prevent focus being passed to page navigated to
- Added missing type definitions for Route options
- Fixed sidebar in docs
- Added debug log messages to Announcer
- Added `remove()` function as (preferred) alias for announcer `message.cancel()`
- Fixed issue with removing a messages causing an interrupt of current message being read out

## v1.35.5

_06 Aug 2025_

-  Fixed timing routerview causing focus to be passed to previous page


## v1.35.4

_03 Aug 2025_

- Changed order of `focus`-hook and `hasFocus` variable to distinguish between focus and refocus
- Updated focus related documentation

## v1.35.3

_31 Jul 2025_

- Fixed issue with navigation data being overridden by route data.
- Fixed issue with incorrect focus chain paths.

## v1.35.2

_25 Jul 2025_

- Fixed issue with focus getting lost when destroying a focused component
- Fixed issue with refocusing a component that's already in the focus chain (i.e. `this.parent.$focus()`)

## v1.35.1

_24 Jul 2025_

- (Re) added next tick when setting focus to prevent any potential race conditions

_22 Jul 2025_

## v1.35.0

- Added `byReference` param to `this.$emit()` to allow passing data without passing it by reference
- Refactored focus handling
  - more performant
  - more robust for reassigning focus programatically (i.e. without direct key handling)
  - fixed some cases where `$hasFocus` flag wasn't reset upon unfocus
  - add logging of active focus chain upon focus changes
- Improved overall test coverage to almost 80% (Blits Element, Focus, Theme plugin, Storage plugin)

_10 Jul 2025_

## v1.34.0

- Added storage plugin
- Improved test coverage
- Fixed announcer plugin to work on RDK devices where early GC was happening
- Added check to throttle only the same input key in a row
- Updated docs on transitions
- Added warning when using `hasFocus` in component state

_08 Jul 2025_

## v1.33.0

- Added dereferencing of previousFocus pointer to ensure memory cleanup
- Improved cleanup of components (via explicit dereference of closure scope)
- Optimized time function in logger
- Optimized initial registration of routes
- Added `maxFPS` launch setting

_04 Jul 2025_

## v1.32.1

- Fixed issue with router data overwriting the orginal route definition

_02 Jul 2025_

## v1.32.0

- Added global router hooks `init` and `error`
- Fixed issues with `this` scope in global router hooks
- Fixed issue with `data` in `beforeEach` route not being complete
- Added input throttling functionality
- Optimized performance of children retrieval in `<Layout>`
- Added documentation on global router hooks

_30 Jun 2025_

## v1.31.1

- Upgraded renderer to v2.15.0

_30 Jun 2025_

## v1.31.1

- Upgraded renderer to v2.14.4

_27 jun 2025_

## v1.31.0

- Added dereferencing of previousFocus pointer to ensure memory release
- Added npm ignore to reduce NPM package size
- Added support for precompilation of `.mjs` files
- Upgraded renderer to v2.14.3


_25 jun 2025_

## v1.30.2

- Bumped renderer to v2.14.2


_25 jun 2025_

## v1.30.1

- Bumped renderer to v2.14.1


_24 jun 2025_

## v1.30.0

- Added documentation on lazy loading performance
- Bumped renderer to v2.14.0 (simplified texture throttling)
- Fixed bug in announcer when utterance is cancelled


_12 jun 2025_

## v1.29.5

- Simplified timeout and interval cleanup
- Added explicit reset of component state upon destruction
- Fixed `exit` lifecycle hook

_06 jun 2025_

## v1.29.4

- Removed excessive shader creation for effects
- Added explicit cleanup of effects in for loop
- Improved element destruction

_03 jun 2025_

## v1.29.3

- Added first batch internal JS doc types
- Added documentation on Launch settings
- Fixed issue with reactivity effects being shared (and retained) on the prototype

_28 may 2025_

## v1.29.2

- Added end of life flag to prevent timers, intervals and listeners to be registered after component destroy

_22 may 2025_

## v1.29.1

- Fixed issue with async and lifecycle ready error


_22 may 2025_

## v1.29.0

- Fixed memory leaks
- Added componentId in warning when modifying props directly for easier debugging

_15 apr 2025_

## v1.28.0

- Added graceful handling of announcer when speechSynthesis API is not available
- Renamed `beforeAll` method on router to `beforeEach` (as specified in the type definitions)
- Fixed detection of correct PR to comment for github workflows

_15 apr 2025_

## v1.27.1

- Fixed issue with global watcher on router state not being cleared out
- Minor performance updates
- Fixed issue with retrieving correct renderer version for logging
- Fixed issue with nested layouts not properly updating parent layout

_11 apr 2025_

## v1.27.0

- Added pre push linting check
- Updated Github workflow for tests
- Added noop announcement for when announcer is disabled
- Add ability to interrupt specific announcement messages

_09 apr 2025_

## v1.26.1 / v1.26.2

- Fixed issue with announcer queue

_08 apr 2025_

## v1.26.0

- Announcer updates: queue, cancel individual messages, promise based chaining
- Fixed naming collision for `config`-key on component instance
- Fixed logging correct renderer version

## v1.25.1

_01 apr 2025_

- Fixed issue with page rendering after being destroyed when data is loaded by an async request

## v1.25.0

_28 mar 2025_

- Fixed issue when same effect type is used in `effects` attribute
- Added ability to enable / disable announcer via launch setting as well as runtime

## v1.24.0

_26 mar 2025_

- Added additional tests for router
- Fixed issues with `:show` attribute not working properly
- Fixed issue with strings starting with a number being casted to a number
- Fixed named slots functionality

## v1.23.2

_18 mar 2025_

- Fixed issue with keepAlive pages remaining in cache after navigating back

## v1.23.1

_17 mar 2025_

- Fixed issue in vite plugin that ensures reacitivity setup in computed props when code block has a comment
- Fixed warnings for non-declared variables in template when they refer to plugins (i.e. `$$apState.foo`)

## v1.23.0

_13 mar 2025_

- Added support for beforeEach router hook
- Added warning when variables used in the template are not declared on the component scope (only during dev)
- Added vite plugin that ensures reactivity is setup properly for all state variables in a computed prop
- Fixed keepAlive functionality in the router on back navigation
- Fixed various test cases
- Added useful base methods to the this context of plugins
- Added workflow to execute test cases for PRs
- Updated L3 renderer dependency to v2.13.2
- Fixed various typos in the documentation
- Fixed reactivity issue when value is set to `null`

## v1.22.0

_3 mar 2025_

- Added default value for `createImageBitmapSupport` to `auto`
- Added advanced launch settings

## v1.21.1

_28 feb 2025_

- Changed gpuMemory launch settings to be optional in type definitions

## v1.21.0

_27 feb 2025_

- Added functionality for keeping query params when navigating back in the router
- Exposed more info in reactive router state
- Added `range`-attribute to for-loop
- Fixed issue when setting `alpha` to truthy or false values
- Upgraded to renderer v2.13.0

## v1.20.1

_14 feb 2025_

- Added error message when root element in template contains a `:for`-attribute
- Added workaround fix for shader caching issue
- Upgraded to renderer v2.12.1

## v1.20.0

_12 feb 2025_

- Improved attribute definitions used for autocompletion in VScode extension
- Fixed calculation of `align-items` in Layout component
- Fixed issue with sorting reactive arrays
- Upgraded to renderer v2.12.0

## v1.19.1

_3 feb 2025_

- Removed left-over console.log
- Upgraded to renderer v2.11.1
- Fixed issues with wrongly pre-compiling `template` key of non-blits related objects

## v1.19.0

_31 jan 2025_

- Fixed `show`-attribute when an `alpha`-attribute is also present
- Added `inspector-data`-attribute to help with automated testing based on the Lightning inspector
- Added reactivity to Route changes (`this.$router.state.path` and `this.$router.state.navigating`)
- Added `renderQuality` launch setting

## v1.18.1

_27 jan 2025_

- Fixed issue with navigating back to a router page with `keepalive=true`

## v1.18.0

_27 jan 2025_

- Added backtracking functionality to the Router
- Upgraded to latest version of the renderer (2.10.0)
- Changed setting `textureProcessingLimit` to `textureProcessingTimeLimit`


## v1.17.1

_24 jan 2025_

- Fixed issue in sprite

## v1.17.0

_24 jan 2025_

- Deprecated `wordwrap`-attribute on Text component in favour of `maxwidth`
- Added documentation about text overflow
- Upgraded renderer to v2.9.1 and added `canvas` and `textureProcessingLimit` launch options

## v1.16.2

_21 jan 2025_

- Upgraded to latest version of MSDF font generator, with fix for missing presets


## v1.16.1

_17 jan 2025_

- Fixed issue in certain browsers caused by route query params functionality (and optimized for performance)


## v1.16.0

_16 jan 2025_

- Fixed issue with component scope in Slots
- Fixed issue with sprites (regression since v1.14.0)
- Changed reactive state to only make plain objects reactive, and return custom Classes, Blits components, Renderer texture etc in raw form

## v1.15.0

_14 jan 2025_

- Added `placement`-attribute for easily aligning Elements to predefined locations (i.e. `center`, `right`, `middle`, `bottom`)
- Removed automatic injection of `index` variable into forloop-scope to prevent unexpected naming collisions


## v1.14.1

_8 jan 2025_

- Fixed `undefined`-error with intercept method, when no input object is specified on root App component


## v1.14.0

_6 jan 2025_

- Added ability to deregister listeners (`this.$unlisten()`)
- Added autosize to images without `w` and `h` attributes
- Fixed cleanup of transitions and end-callbacks when Elements are destroyed
- Added support for reactively updating an entire object (instead of having to update each object key individually)
- Added `this.$size()` method to set the dimensions of a Component
- Added `intercept` input method to handle key presses before they reach the currently focused Component
- Added support for query-parameters in routes (in addition to regular query params)


## v1.13.1

_9 dec 2024_

- Fixed setting of correct color when turning off rtt on an element
- Added check for txManager in reactivity
- Fixed reference to correct `this`-scope in router before hook

## v1.13.0

_5 dec 2024_

- Added `padding` attribute to Layout component
- Added logging of Blits and Renderer version used in App
- Fixed show attribute for elements without predefined width and height
- Added automatic proxy fallback (when no browser support) for reactivity
- Fixed and added tests related to Blits Element
- Fixed memory issue with effects used in for-loop
- Fixed memory issue when changing props in dynamic shader effects
- Updated renderer to v2.8.0

## v1.12.0

_26 nov 2024_

- Fixed `$hasFocus` state variable not being set when navigating back to a page with `keepAlive` enabled
- Added `@updated`-event to Layout component
- Fixed issue with simple config for Theme plugin


## v1.11.0

_19 nov 2024_

- Added support for splitting up translation file per language
- Added hasFocus property to ComponentBase type
- Fixed issue with alpha during router transitions


## v1.10.1

_15 nov 2024_

- Upgraded to renderer 2.7.1
- Added documentation on Router


## v1.10.0

_8 nov 2024_

- Fixed issue with back button not bubbling to App component after last page in router history is popped
- Added `align-items` attribute to Layout component
- Fixed issue with watching nested state variables and global state
- Upgraded to renderer 2.6.2
- Fixed issue with white background for Elements with falsy src attribute
- Fixed issue with calling focus on component that already is focused


## v1.9.2

_5 nov 2024_

- Fixed Element related tests
- Bumped renderer to version 2.6.0

## v1.9.1

_4 nov 2024_

- Added fix for omitting gap-attribute in Layout component

## v1.9.0

_4 nov 2024_

- Added Layout component

## v1.8.3

_31 oct 2024_

- Exported TS interfaces and improved return type of before route hook
- Fixed test cases for codegenerator


## v1.8.2

_30 oct 2024_

- Fixed edge case issue with array based props not triggering reactivity


## v1.8.1

_29 oct 2024_

- Fixed issue with array based props not triggering reactivity
- Upgraded renderer to 2.5.1


## v1.8.0

_22 oct 2024_

- Refactored TypeScript definitions to give better autocompletion and general TS support for business logic
- Added option for custom characters in MSDF generated fonts
- Added export for symbols
- Upgraded renderer to 2.4.0
- Added transition progress event


## v1.7.1

_14 oct 2024_

- Fixed support for `.otf` and `.woff` fonts files in combination with MSDF generator


## v1.7.0

_14 oct 2024_

- Added cleanup upon component destroy of effects generated by global reactivity

## v1.6.0 / v1.6.1

_9 oct 2024_

- Abstracted app create functionality to separate package
- Cleaned up dependencies
- Fixed issue with item reference in for loop
- Fixed issue with looping directly over `<Text>` components

## v1.5.1

_7 oct 2024_

- Added export of symbols
- Various small performance improvements related to component creation

## v1.5.0

_1 oct 2024_

- Fixed issue with interrupting running / scheduled transitions with a new transition on the same prop
- Fixed issue with (incompatible) SDF text renderer being loaded when `renderMode` is set to canvas
- Added support for handling key release (i.e `keyup`) events

## v1.4.3

_26 sept 2024_

- Fixed issues with sprites in minified production build
- Bumped renderer to v2.2.0  (with fixes for nested alpha / show issue)
- Fixed reactivity in plugins not using reactivity mode setting
- Fixed named slots functionality

## v1.4.2

_24 sept 2024_

- Fixed timing issue with calculation of percentages
- Improved check to see if object is a Blits component, so it's more robust in case of code minification

## v1.4.1

_18 sept 2024_

- Fixed support for inspector, compatible with renderer 2.x changes

## v1.4.0

_16 sept 2024_

- Added support for `fit` attribute to enable resizeModes for images (cover, contain)
- Added priority parameter for event emitters + ability to stop propagation
- Added Global App State plugin
- Added Theme plugin
- Standardized built-in utility methods (i.e. focus, select, setTimeout, etc.) to all be prefixed with a `$`.
- Added support for triggering nested state variables with dot-notation (i.e `foo.bar.bla`)
- Added support for watching nested state variables (i.e `foo.bar.bla`)
- Fixed bug with Log plugin not picking up on `debugLevel` setting
- Fixed bug when using hex-colors in an effect
- Upgraded to latest version of the renderer (2.1.1)

## v1.3.1

_27 aug 2024_

- Moved `this.$log` functionality to a plugin, which delays the instantation and allows it to pick up launch settings (bug fix)

## v1.3.0

_19 aug 2024_

- Fixed bug in for-loop when key is not a string but a number
- Added `$shallow`-modifier to for-loop
- Added several performance optimizations
- Added support for dynamic arguments in object notation (i.e. `mount="{x: $x, y: $y}"`)

## v1.2.0

_5 aug 2024_

- Added plugin system for Blits
- Added Language plugin, modeled after L2-SDK Language plugin
- Removed unused built-in Image component
- Marked `this.trigger()`-method as deprecated in definition file
- Removed double assignment of `this.node` during element creation

## v1.1.0

_25 july 2024_

- Made `holdTimeout` configurable and added to launch settings
- Improved test coverage
- Removed imporChunkUrl dependency as it’s no longer needed
- Abstracted path from pre-compiler, to make it more reusable (in playground for example)
- Added `defaultFont` launch setting to boilerplate example

## v1.0.0

_15 july 2024_

- Added multiple optimizations that improve the performance
- Fixed mountY prop setting
- Added functionality for providing custom shaders
- Added initial support for accessing children
- Added first version of Layout component
- Improved test coverage
- Refactored transitions and fixed promise resolve issues
- Upgraded to renderer v1.0.0

## v0.10.0

_17 june 2024_

- Updated renderer to version v0.9.1
- Updated font generation to use the new `@lightningjs/msdf-generator`-package with required font metrics
- Added queue mechanism to font generation to prevent hanging process
- Added functionality to pass a component into the Component `:is` attribute

Please read refer to the [breaking changes](https://github.com/lightning-js/renderer/releases/tag/v0.9.0) in the
renderer related to MSDF fonts. When you have custom msdf fonts in your `/public` folder you may need to regenerate
them (or remove the files and let Blits take care of [generating for you from a `.ttf`](https://lightning-js.github.io/blits/#/essentials/displaying_text?id=using-custom-fonts))


## v0.9.9

_22 may 2024_

- Added support for `rtt`-attribute (Render To Texture)
- Refactored Component for efficiency and readability
- Improved type definitions
- Fixed error when no settings object is supplied to Launch method
- Fixed issue with `parent` variable being set on the global window object
- Improved code of firing transitions
- Bumped renderer to version 0.8.4

## v0.9.8

_25 apr 2024_

- Fixed issue with removing children during navigation with the router
- Added support for overflow (as an inversed alias of clipping)
- Upgraded to latest version of renderer (0.8.3)
- Introduced `renderMode` setting (`webgl` or `canvas`)

## v0.9.7

_15 apr 2024_

- Added support for direct assignment of an Array element and triggering reactivity
- Added support for .env in boilerplate
- Fixed issue with Blits component being wrapped in a Proxy when assigned to a state variable
- Fixed built-in `hasFocus`-state to also work for components that don't have state in their config object

## v0.9.6

_4 apr 2024_

- Added before hook to router
- Upgraded Lightning renderer to v0.8.2

## v0.9.5

_29 mar 2024_

- Fixed cancelling  of scheduled / running transitions when starting a new transition on the same prop (broke in v0.7.1).
- Added viewport relates lifecycle hooks

## v0.9.4

_28 mar 2024_

- Upgraded Lightning renderer to v0.8.0
- Fixed issue with reactivity in a forloop when initial array is empty
- Introduced new `gpuMemoryLimit` launch setting


## v0.9.3

_25 mar 2024_

- Added support for mount / pivot on Text elements and Sprites.

## v0.9.2

_21 mar 2024_

- Fixed issue with updates not triggering during array operation

## v0.9.1

_21 mar 2024_

- Improved support for reactive advanced array operations (i.e. `splice()`, `concat()`, `sort()`)
- Upgraded Lightning renderer to v0.7.6
- Reverted removal of destroy of child nodes (added in v0.8.1)
- Introduced `viewportMargin` setting
- Added `undefined`-check for props sent to renderer

## v0.9.0

_18 mar 2024_

- Added symbol for `id` on component
- Fixed issue in for loop when `:key` is a number (and not a string)
- Added built-in `hasFocus` state variable, available on every Component
- Refactored font loading, removed the need for temporary `src/fontLoader.js` file
- Replaced using component name with unique identifier for registering and emitting hooks

## v0.8.1

_9 mar 2024_

- Added pre-processing of hardcoded colors used in the template
- Upgraded Lightning renderer to v0.7.5
- Removed explicit destroy of child nodes, as the renderer now takes care of this
- Re-added support for clipping

## v0.8.0

_1 mar 2024_

- Added `this.$clearIntervals()` and `this.$clearTimeouts()` methods that clear all intervals and timers set on a certain component
- **Breaking change:** Renamed the key `function` to `easing` in the transitions object used to specify a custom easing functio (deprecation notice added)

## v0.7.4

_28 feb 2024_

- Fixed dependency for on the fly MSDF font generation

## v0.7.3

_28 feb 2024_

- Added functionality that forces focus hook to fire when parent receives focus from child
- Improved destroy sequence of nodes to be disposed
- Fixed issue with tracking reactive objects multiple times (potential max call stack error)
- Added on the fly MSDF font generation from a `.ttf` file placed in `publics/fonts`
- Added support for pre-compilation for files with more than 1 Blits component
- Fixed transitions on scale attribute when passed an object with `x` and `y` values

## v0.7.2

_23 feb 2024_

- Added small fix to support for (re)assigning an array used in a for-loop
- Added option to enable the Lightning inspector in launch setting (`inspector: true/false`)

## v0.7.1

_22 feb 2024_

- Fixed clean up of children nodes when routing to a new view
- Fixed test cases for code generator (100% coverage)
- Added support for colorizing sprites
- Removed before setup and setup lifecycle events and optimized lifecycle instance in components
- Added support for (re)assigning an array used in a for-loop
- Refactored delay of transitions (using the now available built-in delay in the renderer)
- Added preliminary support for frameTick hook
- Upgraded to latest version of the renderer (0.7.4)

## v0.7.0

_20 feb 2024_


- Added support for dynamic components through the `is`-attribute (`<Component is="Poster" />` or `<Component is="$dynamicComponent" />`)
- Added functionality to pass extra data / props when navigating to a new route ( _breaking change_ in signature of `router.to()` method - previously: `router.to(path, options)`, now: `router.to(path, data, options)`)
- Added configuration option to set the canvas color (aka clear color)

## v0.6.13

_16 feb 2024_

- Upgraded to 0.7.2 of the renderer
- Introduced new `maxheight` attribute (besided the existing `maxlines` attribute) for the `<Text />` component
- Fixed issue with order of lifecycle event emits
- Fixed logic to not unfoces a parent when it passes focus to a child
- Removed temporary fix for renderer issue [#123](https://github.com/lightning-js/renderer/issues/123)

## v0.6.12

_9 feb 2024_

- Added type hinting for `this.$clearInterval` and `this.$clearTimeout`
- Fixed issue with `.gitignore` in app create flow
- Added support for dynamic route parts in the router (i.e `/tv/:series/episodes/:episode`)

## v0.6.11

_7 feb 2024_

- Enabled the use of `type` as a component prop or state variable
- Removed setting focus to AppComponent on back key press in RouterView
- Fixed broken app create flow caused by missing dev dependencies in npx command (temporary fix)

## v0.6.10

_2 feb 2024_

- Added FPS counter from Example App as a built-in Blits component (available as `<FPScounter />`)
- Added precompilation to all built-in Blits components for increased performance
- Updated flow to create a new App project with an interactive prompt of questions (`npx @lightningjs/blits@latest`)
- Upgraded to latest version of the Lightning 3 renderer (0.7.1)

## v0.6.9

_31 jan 2024_

- Fixed single quote escaping for all browsers (removing sometimes unsupported negative lookahead)
- Fixed issue with focus when navigating back to a page that is kept in history

## v0.6.8

_29 jan 2024_

- Reverted fix (initially) empty for-loops

## v0.6.7

_26 jan 2024_

- Added `this.$clearInterval` and `this.$clearTimeout` helper functions to Component
- Updated Lightning renderer to version _0.7.0_
- Added `lineheight` and `textoverflow` attributes to `<Text />`-component
- Added setting for specifying maximum number of web workers to spawn (`webWorkersLimit`)
- Added fix for issue with setting up reactivity for (initially) empty for-loops

## v0.6.6

_24 jan 2024_

- Added temporary fix for renderer issue [#123](https://github.com/lightning-js/renderer/issues/123)
- Fixed issue with setting mount, pivot and scale values to zero (0) in object literal with x and y key
- Added automatic mapping of ref string to each item in a for-loop

## v0.6.5

_16 jan 2024_

- Added `path` to boilerplate vite.config.js for deployments in a sub folder
- Improved error handling in the template parser, with more contextual error messages

## v0.6.4

_15 jan 2024_

- Added fix for sprites not working on certain devices

## v0.6.3

_12 jan 2024_

- Removed prepending protocol and host from sprite image


## v0.6.2

_12 jan 2024_

- Fixed issue with Sprites not working correctly due to missing background color

## v0.6.1

_8 jan 2024_

- Fixed issue with using single quotes as Text content
- Added first Text-to-Speech / Announcer functionality

## v0.6.0

_4 jan 2024_

- Added pre-compilation functionality to improve performance. Requires an update to the `vite.config.js` to enable. Read more details in this [blog post](https://lightningjs.io/blogs/blitsPreCompilation.html)
- Added `defaultFont` to the Launch settings

## v0.5.10

_3 jan 2024_

- Updated and improved documentation
- Added `screenResolution` and `pixelRatio` options to settings

## v0.5.9

_21 dec 2023_

- Changed transition-end callback to receive real prop value from node
- Implemented symbol for `wrapper` on Component (freeing up the name wrapper to be used in Component state)
- Added functionality to prevent a route ending up in the history stack (route option: `inHistory: false`)
- Improved router backtracking logic
- Added functionality to override route options during navigation
- Upgraded to latest version of the renderer (0.6.1) which contains a fix for animations not finishing correctly

## v0.5.8

_15 dec 2023_

- Internal refactor of the `Element`

## v0.5.7

_13 dec 2023_

- Added history and backhandling to the router
- Linked effects directly to the available shaders exposed by the L3 renderer (starting 0.6.0)
- Added setting `reactivityMode` to control whether `Proxy` (default) or `defineProperty` is used to trigger reactive side effects

## v0.5.6

_11 dec 2023_

- Upgraded to version 0.6.0 of the Lightning 3 renderer

## v0.5.5

_5 dec 2023_

- Fixed regression in Slots functionality caused by forloop cleanup fix in 0.5.4

## v0.5.4

_5 dec 2023_

- Fixed issue with Components and Elements not always being cleaned up in forloop
- Added support for nested children inside a forloop on an Element

## v0.5.3

_4 dec 2023_

- Added transition `start` and tranition `end` callbacks

## v0.5.2

_30 nov 2023_

- Fixed issue in code generator leading to creation unnecessary child nodes
- Added focus handler to router view (that passes focus to the current active page)

## v0.5.1

_29 nov 2023_

- Fixed issue with unexpected unfocus
- Added fastforward of transitions on the same property
- Added functionality to skip focus change on key hold

## v0.5.0

_23 nov 2023_

- Introduced `wordwrap` and `maxlines` attributes on the Text-component, replacing the previous `w` and `h` attributes (breaking change!)

## v0.4.2

_22 nov 2023_

- Improved parser and added more template validation (i.e. one single root element in a template)
- Fixed typo in documentation

## v0.4.1

_13 nov 2023_

- Added support for using dynamic import of components in routes
- Added support for returning components in an async function / Promise in routes

## v0.4.0

_9 nov 2023_

- Fixed bug related to animating percentage based values
- Added (customizable) navigation transitions to the router
- Renamed `.eslintrc.js` to `.eslintrc.cjs` in boilerplate code to make linting work on new projects
- Fixed issue in Settings when the default value was set to `false`
- Replace underscored keys for private properties with Symbols
- Added `keepAlive` option to the router (i.e. keeping a page in memory when navigating to a new page)
- Introduced a `this.$trigger` function to force a reevaluation of a reactive value (without changing the value)
- Exposed `currentRoute`, `routes` and `navigating` on the `this.$router` object
- Upgraded to lates version of `@lightningjs/renderer` (v0.5.0)

## v0.3.15

_23 oct 2023_

- Added support for slots
- Added support for defining custom keymapping
- Improved error handling of the template parser

## v0.3.14

_19 oct 2023_

- Fixed error when `<Text />`-component doesn't have any content
- Removed generic escape key handler that closed the App
- Introduced `quit()`-method on the root Application component
- Updated to v0.4.0 of the renderer

## v0.3.13

_18 oct 2023_

- Added support for `borderTop`, `borderBottom`, `borderLeft`, `borderRight` and `grayScale` effects
- Fixed `@loaded` and `@error` events on `<Text/>` componenent only firing once (and not for each change)
- Fixed loading of web canvas2d fonts
- Fixed error when using `this`-reference in component state
- Added basic support for inline text (i.e. `<Text>My text with a {{$dynamic}} value</Text>`)

## v0.3.12

_17 oct 2023_

- Fixed path to logo on readme

## v0.3.11

_17 oct 2023_

- Added support for using [percentages](https://lightning-js.github.io/blits/#/element_attributes?id=using-percentages) in dimensions (`w` / `h`) and positioning (`x` / `y`)
- Refactored template parser to be more robust and throw errors when the template contains a syntax mistake
- Re-enabled tests (still depends on renderer version bump though)
- Added the new official Blits logo to the readme!

## v0.3.10

_9 oct 2023_

- Updated L3 renderer dependency to 0.3.6
- Renamed internal methods for creating textures and shaders


## v0.3.9

_5 oct 2023_

- Updated L3 renderer dependency to 0.3.3


## v0.3.8

_4 oct 2023_

- Added Blits VS code extension to recommended extensions


## v0.3.7

_3 oct 2023_

- Fixed reactivity issue when using `null` values in state


## v0.3.6

_2 oct 2023_

- Bumped version number of dependency in boilerplate


## v0.3.5

_2 oct 2023_

- Added workaround for Vite import chunk url plugin for fontloading

## v0.3.4

_27 sep 2023_

- Fixed issue with re-applying reactivity to already reactive props in forloop


## v0.3.3

_25 sep 2023_

- Added support for `@loaded` and `@error` events on Elements (and Text Component)


## v0.3.2

_22 sep 2023_

- Changed name of attribute to reference an Element or Component from `id` to `ref`


## v0.3.1

_20 sep 2023_

- Fixed Blits dependency in create App boilerplate package.json


## v0.3.0

_20 sep 2023_

Initial beta release of Blits ⚡️<|MERGE_RESOLUTION|>--- conflicted
+++ resolved
@@ -1,48 +1,42 @@
 # Changelog
 
-<<<<<<< HEAD
+
+## v1.40.1
+
+_10 Oct 2025_
+
+- Downgraded renderer to 2.18.2
+
+## v1.40.0
+
+_10 Oct 2025_
+
+- Improved memory management in the for loop by efficiently removing effects
+
+## v1.39.4
+
+_9 Oct 2025_
+
+- Bumped Lightning renderer to 2.18.3
+
+
+## v1.39.3
+
+_2 Oct 2025_
+
+- Bumped Lightning renderer to 2.18.2
+
+
+## v1.39.2
+
+_2 Oct 2025_
+
+- Bumped Lightning renderer to 2.18.0
+
+
 ## v1.39.1
 
-_20 Sept 2025_
-=======
-
-## v1.40.1
-
-_10 Oct 2025_
-
-- Downgraded renderer to 2.18.2
-
-## v1.40.0
-
-_10 Oct 2025_
-
-- Improved memory management in the for loop by efficiently removing effects
-
-## v1.39.4
-
-_9 Oct 2025_
-
-- Bumped Lightning renderer to 2.18.3
-
-
-## v1.39.3
-
-_2 Oct 2025_
-
-- Bumped Lightning renderer to 2.18.2
-
-
-## v1.39.2
-
-_2 Oct 2025_
-
-- Bumped Lightning renderer to 2.18.0
-
-
-## v1.39.1
-
 _26 Sept 2025_
->>>>>>> 3eb691fd
 
 - Bumped Lightning renderer to 2.17.0
 
